--- conflicted
+++ resolved
@@ -87,18 +87,6 @@
 | TrafficMetrics  | \*.metrics.smi-spec.io | [v1alpha1](https://github.com/servicemeshinterface/smi-spec/blob/v0.6.0/apis/traffic-metrics/v1alpha1/traffic-metrics.md) | 🚧 **In Progress** 🚧 |
 
 ### GatewayAPI Specification Support
-<<<<<<< HEAD
-|   Kind    |        Supported Version          |          Comments          |
-| :---------------------------- | :--------------------------------: |  :--------------------------------: |
-| GatewayClass | v1 | |
-| Gateway      | v1 | |
-| HTTPRoute | v1 | |
-| GRPCRoute | v1alpha2 | |
-| TLSRoute | v1alpha2 | |
-| TCPRoute | v1alpha2 | |
-| UDPRoute | v1alpha2 | |
-| ReferenceGrant | v1beta1 | |
-=======
 |   Kind    |      Supported Version      |          Comments          |
 | :---------------------------- |:---------------------------:|  :--------------------------------: |
 | GatewayClass |             v1              | |
@@ -109,7 +97,6 @@
 | TCPRoute |          v1alpha2           | |
 | UDPRoute |          v1alpha2           | |
 | ReferenceGrant |           v1beta1           | |
->>>>>>> 1cd7857f
 
 ## FSM Design
 
