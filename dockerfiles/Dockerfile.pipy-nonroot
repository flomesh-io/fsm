# syntax = docker/dockerfile:1.4
ARG DISTROLESS_TAG
ARG PIPY_VERSION

<<<<<<< HEAD
ARG VERSION
ENV VERSION=${VERSION}

ARG REVISION
ENV REVISION=${REVISION}

ARG COMMIT_ID
ENV CI_COMMIT_SHA=${COMMIT_ID}

ARG COMMIT_DATE
ENV CI_COMMIT_DATE=${COMMIT_DATE}

ARG PIPY_GUI
ENV PIPY_GUI=${PIPY_GUI:-OFF}

ARG PIPY_STATIC
ENV PIPY_STATIC=${PIPY_STATIC:-OFF}

ARG BUILD_TYPE
ENV BUILD_TYPE=${BUILD_TYPE:-Release}

RUN apt-get update && \
    apt-get install --yes \
      cmake clang pkgconf autoconf automake \
      nasm git file make \
      ca-certificates openssl openssh-client \
      zlib1g zlib1g-dev libtool libtiff-dev libjpeg-dev

WORKDIR /workspace
RUN git clone -b "$PIPY_VERSION" https://github.com/flomesh-io/pipy.git && \
    cd /workspace/pipy && sed -i 's/make \-j/make/g' CMakeLists.txt && ./build.sh
=======
# Build the pipy binary
FROM flomesh/pipy:${PIPY_VERSION}-debian AS builder
>>>>>>> a75d70aa

# Build the final image
FROM gcr.io/distroless/cc-debian11:$DISTROLESS_TAG
WORKDIR /
COPY --from=builder /usr/local/bin/pipy /usr/local/bin/pipy

USER 65532:65532
EXPOSE 6060
STOPSIGNAL SIGQUIT

ENTRYPOINT ["/usr/local/bin/pipy"]<|MERGE_RESOLUTION|>--- conflicted
+++ resolved
@@ -2,42 +2,8 @@
 ARG DISTROLESS_TAG
 ARG PIPY_VERSION
 
-<<<<<<< HEAD
-ARG VERSION
-ENV VERSION=${VERSION}
-
-ARG REVISION
-ENV REVISION=${REVISION}
-
-ARG COMMIT_ID
-ENV CI_COMMIT_SHA=${COMMIT_ID}
-
-ARG COMMIT_DATE
-ENV CI_COMMIT_DATE=${COMMIT_DATE}
-
-ARG PIPY_GUI
-ENV PIPY_GUI=${PIPY_GUI:-OFF}
-
-ARG PIPY_STATIC
-ENV PIPY_STATIC=${PIPY_STATIC:-OFF}
-
-ARG BUILD_TYPE
-ENV BUILD_TYPE=${BUILD_TYPE:-Release}
-
-RUN apt-get update && \
-    apt-get install --yes \
-      cmake clang pkgconf autoconf automake \
-      nasm git file make \
-      ca-certificates openssl openssh-client \
-      zlib1g zlib1g-dev libtool libtiff-dev libjpeg-dev
-
-WORKDIR /workspace
-RUN git clone -b "$PIPY_VERSION" https://github.com/flomesh-io/pipy.git && \
-    cd /workspace/pipy && sed -i 's/make \-j/make/g' CMakeLists.txt && ./build.sh
-=======
 # Build the pipy binary
 FROM flomesh/pipy:${PIPY_VERSION}-debian AS builder
->>>>>>> a75d70aa
 
 # Build the final image
 FROM gcr.io/distroless/cc-debian11:$DISTROLESS_TAG
