# syntax = docker/dockerfile:1.4
ARG GO_VERSION
ARG DISTROLESS_TAG

# Build the fsm-gateway binary
FROM --platform=$BUILDPLATFORM golang:$GO_VERSION as builder
ARG LDFLAGS
ARG TARGETOS
ARG TARGETARCH

WORKDIR /fsm
# Copy the Go Modules manifests
COPY go.mod go.mod
COPY go.sum go.sum
# cache deps before building and copying source so that we don't need to re-download as much
# and so that source changes don't invalidate our downloaded layer
RUN --mount=type=cache,target=/go/pkg go mod download
# Copy the go source
COPY . .

# Build
RUN --mount=type=cache,target=/root/.cache/go-build \
    --mount=type=cache,target=/go/pkg \
    CGO_ENABLED=0 GOOS=$TARGETOS GOARCH=$TARGETARCH go build -v -o bin/fsm-gateway -ldflags "$LDFLAGS" ./cmd/fsm-gateway

# Build the final image
<<<<<<< HEAD
FROM flomesh/pipy-nightly:latest
=======
FROM flomesh/pipy:1.3.0-$DISTROLESS_TAG
>>>>>>> 556f9237
WORKDIR /
COPY --from=builder /fsm/bin/fsm-gateway .

USER 65532:65532

ENTRYPOINT ["/fsm-gateway"]<|MERGE_RESOLUTION|>--- conflicted
+++ resolved
@@ -24,11 +24,7 @@
     CGO_ENABLED=0 GOOS=$TARGETOS GOARCH=$TARGETARCH go build -v -o bin/fsm-gateway -ldflags "$LDFLAGS" ./cmd/fsm-gateway
 
 # Build the final image
-<<<<<<< HEAD
-FROM flomesh/pipy-nightly:latest
-=======
 FROM flomesh/pipy:1.3.0-$DISTROLESS_TAG
->>>>>>> 556f9237
 WORKDIR /
 COPY --from=builder /fsm/bin/fsm-gateway .
 
