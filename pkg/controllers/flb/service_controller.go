/*
 * MIT License
 *
 * Copyright (c) since 2021,  flomesh.io Authors.
 *
 * Permission is hereby granted, free of charge, to any person obtaining a copy
 * of this software and associated documentation files (the "Software"), to deal
 * in the Software without restriction, including without limitation the rights
 * to use, copy, modify, merge, publish, distribute, sublicense, and/or sell
 * copies of the Software, and to permit persons to whom the Software is
 * furnished to do so, subject to the following conditions:
 *
 * The above copyright notice and this permission notice shall be included in all
 * copies or substantial portions of the Software.
 *
 * THE SOFTWARE IS PROVIDED "AS IS", WITHOUT WARRANTY OF ANY KIND, EXPRESS OR
 * IMPLIED, INCLUDING BUT NOT LIMITED TO THE WARRANTIES OF MERCHANTABILITY,
 * FITNESS FOR A PARTICULAR PURPOSE AND NONINFRINGEMENT. IN NO EVENT SHALL THE
 * AUTHORS OR COPYRIGHT HOLDERS BE LIABLE FOR ANY CLAIM, DAMAGES OR OTHER
 * LIABILITY, WHETHER IN AN ACTION OF CONTRACT, TORT OR OTHERWISE, ARISING FROM,
 * OUT OF OR IN CONNECTION WITH THE SOFTWARE OR THE USE OR OTHER DEALINGS IN THE
 * SOFTWARE.
 */

// Package flb implements the controller for Flomesh Load Balancer.
package flb

import (
	"context"
	"encoding/json"
	"fmt"
	"net"
	"net/http"
	"sort"
	"strings"
	"time"

<<<<<<< HEAD
=======
	"github.com/flomesh-io/fsm/pkg/version"

>>>>>>> 1cd7857f
	k8scache "k8s.io/client-go/tools/cache"

	"github.com/flomesh-io/fsm/pkg/k8s/informers"

	configv1alpha3 "github.com/flomesh-io/fsm/pkg/apis/config/v1alpha3"

	"github.com/ghodss/yaml"
	"github.com/go-resty/resty/v2"
	"github.com/sethvargo/go-retry"
	corev1 "k8s.io/api/core/v1"
	"k8s.io/apimachinery/pkg/api/errors"
	metav1 "k8s.io/apimachinery/pkg/apis/meta/v1"
	"k8s.io/apimachinery/pkg/labels"
	"k8s.io/apimachinery/pkg/types"
	"k8s.io/apimachinery/pkg/util/intstr"
	"k8s.io/apimachinery/pkg/util/sets"
	"k8s.io/client-go/tools/record"
	ctrl "sigs.k8s.io/controller-runtime"
	"sigs.k8s.io/controller-runtime/pkg/builder"
	"sigs.k8s.io/controller-runtime/pkg/client"
	"sigs.k8s.io/controller-runtime/pkg/handler"
	"sigs.k8s.io/controller-runtime/pkg/predicate"
	"sigs.k8s.io/controller-runtime/pkg/reconcile"

	"github.com/flomesh-io/fsm/pkg/configurator"
	"github.com/flomesh-io/fsm/pkg/constants"
	fctx "github.com/flomesh-io/fsm/pkg/context"
	"github.com/flomesh-io/fsm/pkg/controllers"
	"github.com/flomesh-io/fsm/pkg/flb"
	"github.com/flomesh-io/fsm/pkg/utils"
)

// reconciler reconciles a Service object
type serviceReconciler struct {
	recorder   record.EventRecorder
	fctx       *fctx.ControllerContext
	settingMgr *SettingManager
	cache      map[types.NamespacedName]*corev1.Service
}

func (r *serviceReconciler) NeedLeaderElection() bool {
	return true
}

// BalancerAPIResponse is the response body for FLB API
type BalancerAPIResponse struct {
	LBIPs []string `json:"LBIPs"`
}

// serviceTag is the tags for a service port
type serviceTag struct {
	Port int32             `json:"port"`
	Tags map[string]string `json:"tags"`
}

// NewServiceReconciler returns a new reconciler for Service
func NewServiceReconciler(ctx *fctx.ControllerContext, settingManager *SettingManager) controllers.Reconciler {
	log.Info().Msgf("Creating FLB service reconciler ...")

	recon := &serviceReconciler{
		recorder:   ctx.Manager.GetEventRecorderFor("FLB"),
		fctx:       ctx,
		settingMgr: settingManager,
		cache:      make(map[types.NamespacedName]*corev1.Service),
	}

	ctx.InformerCollection.AddEventHandler(informers.InformerKeyService, k8scache.ResourceEventHandlerFuncs{
		AddFunc:    recon.onSvcAdd,
		UpdateFunc: recon.onSvcUpdate,
		DeleteFunc: recon.onSvcDelete,
	})

	return recon
}

// Reconcile is part of the main kubernetes reconciliation loop which aims to
// move the current state of the cluster closer to the desired state.
// TODO(user): Modify the Reconcile function to compare the state specified by
// the Service object against the actual cluster state, and then
// perform operations to make the cluster state reflect the state specified by
// the user.
//
// For more details, check Reconcile and its Result here:
// - https://pkg.go.dev/sigs.k8s.io/controller-runtime@v0.10.0/pkg/reconcile
func (r *serviceReconciler) Reconcile(ctx context.Context, req ctrl.Request) (ctrl.Result, error) {
	// Fetch the Service instance
	svc := &corev1.Service{}
	if err := r.fctx.Get(
		ctx,
		req.NamespacedName,
		svc,
	); err != nil {
		if errors.IsNotFound(err) {
			// Request object not found, could have been deleted after reconcile request.
			// Owned objects are automatically garbage collected. For additional cleanup logic use finalizers.
			// Return and don't requeue
			log.Info().Msgf("Service %s/%s resource not found. Ignoring since object must be deleted", req.Namespace, req.Name)

			// get svc from cache as it's not found, we don't have enough info to pop out
			svc, ok := r.cache[req.NamespacedName]
			if !ok {
				log.Warn().Msgf("Service %s not found in cache", req.NamespacedName)
				return ctrl.Result{}, nil
			}

			if flb.IsFLBEnabled(svc, r.fctx.KubeClient) {
				result, err := r.deleteEntryFromFLB(ctx, svc)
				if err != nil {
					return result, err
				}

				delete(r.cache, req.NamespacedName)
				return ctrl.Result{}, nil
			}
		}
		// Error reading the object - requeue the request.
		log.Error().Msgf("Failed to get Service, %#v", err)
		return ctrl.Result{}, err
	}

	if flb.IsFLBEnabled(svc, r.fctx.KubeClient) {
		log.Debug().Msgf("Type of service %s/%s is LoadBalancer", req.Namespace, req.Name)

		//oldSvc, found := r.cache[req.NamespacedName]
		//if found && oldSvc.ResourceVersion == svc.ResourceVersion {
		//	log.Info().Msgf("Service %s/%s hasn't changed or not processed yet, ResourceRevision=%s, skipping ...", req.Namespace, req.Name, svc.ResourceVersion)
		//	return ctrl.Result{}, nil
		//}

		r.cache[req.NamespacedName] = svc.DeepCopy()
		if result, err := r.settingMgr.CheckSetting(svc); err != nil {
			return result, err
		}

		if svc.DeletionTimestamp != nil {
			result, err := r.deleteEntryFromFLB(ctx, svc)
			if err != nil {
				return result, err
			}

			delete(r.cache, req.NamespacedName)
			return ctrl.Result{}, nil
		}

		log.Debug().Msgf("Annotations of service %s/%s is %v", svc.Namespace, svc.Name, svc.Annotations)

		return r.createOrUpdateFLBEntry(ctx, svc)
	}

	return ctrl.Result{}, nil
}

func (r *serviceReconciler) deleteEntryFromFLB(ctx context.Context, svc *corev1.Service) (ctrl.Result, error) {
	//if svc.Spec.Type == corev1.ServiceTypeLoadBalancer {
	log.Debug().Msgf("Service %s/%s is being deleted from FLB ...", svc.Namespace, svc.Name)

	setting := r.settingMgr.GetSetting(svc.Namespace)
	result := make(map[string][]string)
	for _, port := range svc.Spec.Ports {
		if !isSupportedProtocol(port.Protocol) {
			continue
		}

		svcKey := serviceKey(setting, svc, port)
		result[svcKey] = make([]string, 0)
	}

	params := r.getFLBParameters(svc)
	if _, err := r.updateFLB(svc, params, result, true); err != nil {
		return ctrl.Result{}, err
	}

	if svc.DeletionTimestamp != nil {
		return ctrl.Result{}, r.removeFinalizer(ctx, svc)
	}
	//}

	return ctrl.Result{}, nil
}

func (r *serviceReconciler) createOrUpdateFLBEntry(ctx context.Context, svc *corev1.Service) (ctrl.Result, error) {
	log.Debug().Msgf("Service %s/%s is being created/updated in FLB ...", svc.Namespace, svc.Name)

	mc := r.fctx.Configurator

	endpoints, err := r.getUpstreams(ctx, svc, mc)
	if err != nil {
		return ctrl.Result{}, err
	}

	log.Debug().Msgf("Upstreams of Service %s/%s: %s", svc.Namespace, svc.Name, endpoints)

	params := r.getFLBParameters(svc)

	oldHash := getServiceHash(svc)
	hash := r.computeServiceHash(svc, endpoints, params)
	log.Debug().Msgf("Hash of Service %s/%s: old -> %s, new -> %s", svc.Namespace, svc.Name, oldHash, hash)
	if oldHash != hash {
		resp, err := r.updateFLB(svc, params, endpoints, false)
		if err != nil {
			return ctrl.Result{}, err
		}

		if len(resp.LBIPs) == 0 {
			// it should always assign a VIP for the service, not matter it has endpoints or not
			defer r.recorder.Eventf(svc, corev1.EventTypeWarning, "IPNotAssigned", "FLB hasn't assigned any external IP yet")
			return ctrl.Result{RequeueAfter: 5 * time.Second}, fmt.Errorf("FLB hasn't assigned any external IP for service %s/%s", svc.Namespace, svc.Name)
		}

		log.Debug().Msgf("External IPs assigned by FLB: %#v", resp)

		if err := r.updateService(ctx, svc, mc, resp.LBIPs); err != nil {
			return ctrl.Result{}, err
		}

		return r.updateServiceHash(ctx, svc, hash)
	}

	return ctrl.Result{}, nil
}

func (r *serviceReconciler) updateServiceHash(ctx context.Context, svc *corev1.Service, hash string) (ctrl.Result, error) {
	if len(svc.Annotations) == 0 {
		svc.Annotations = make(map[string]string)
	}

	svc.Annotations[constants.FLBHashAnnotation] = hash

	return ctrl.Result{}, r.fctx.Update(ctx, svc)
}

func (r *serviceReconciler) removeServiceHash(ctx context.Context, svc *corev1.Service) error {
	if len(svc.Annotations) == 0 {
		return nil
	}

	delete(svc.Annotations, constants.FLBHashAnnotation)

	return r.fctx.Update(ctx, svc)
}

func (r *serviceReconciler) computeServiceHash(_ *corev1.Service, endpoints map[string][]string, params map[string]string) string {
	return fmt.Sprintf("%s-%s", utils.SimpleHash(endpoints), utils.SimpleHash(params))
}

func (r *serviceReconciler) getUpstreams(ctx context.Context, svc *corev1.Service, mc configurator.Configurator) (map[string][]string, error) {
	if svc.Spec.Type != corev1.ServiceTypeLoadBalancer {
		return nil, nil
	}

	switch mc.GetFLBUpstreamMode() {
	case configv1alpha3.FLBUpstreamModeNodePort:
		return r.getNodePorts(ctx, svc, mc)
	case configv1alpha3.FLBUpstreamModeEndpoint:
		return r.getEndpoints(ctx, svc, mc)
	default:
		return nil, fmt.Errorf("invalid upstream mode %q", mc.GetFLBUpstreamMode())
	}
}

func (r *serviceReconciler) getNodePorts(ctx context.Context, svc *corev1.Service, _ configurator.Configurator) (map[string][]string, error) {
	pods := &corev1.PodList{}
	if err := r.fctx.List(
		ctx,
		pods,
		client.InNamespace(svc.Namespace),
		client.MatchingLabelsSelector{
			Selector: labels.SelectorFromSet(svc.Spec.Selector),
		},
	); err != nil {
		return nil, err
	}

	extIPs := sets.New[string]()
	intIPs := sets.New[string]()

	for _, pod := range pods.Items {
		if pod.Spec.NodeName == "" || pod.Status.PodIP == "" {
			continue
		}

		if !utils.IsPodStatusConditionTrue(pod.Status.Conditions, corev1.PodReady) {
			continue
		}

		node := &corev1.Node{}
		if err := r.fctx.Get(ctx, client.ObjectKey{Name: pod.Spec.NodeName}, node); err != nil {
			if errors.IsNotFound(err) {
				continue
			}

			return nil, err
		}

		for _, addr := range node.Status.Addresses {
			switch addr.Type {
			case corev1.NodeExternalIP:
				extIPs.Insert(addr.Address)
			case corev1.NodeInternalIP:
				intIPs.Insert(addr.Address)
			default:
				continue
			}
		}
	}

	var nodeIPs []string
	if len(extIPs) > 0 {
		nodeIPs = extIPs.UnsortedList()
	} else {
		nodeIPs = intIPs.UnsortedList()
	}

	if version.IsDualStackEnabled(r.fctx.KubeClient) {
		ips, err := utils.FilterByIPFamily(nodeIPs, svc)
		if err != nil {
			return nil, err
		}

		nodeIPs = ips
	}

	setting := r.settingMgr.GetSetting(svc.Namespace)
	result := make(map[string][]string)

	for _, port := range svc.Spec.Ports {
		if !isSupportedProtocol(port.Protocol) {
			continue
		}

		svcKey := serviceKey(setting, svc, port)
		result[svcKey] = make([]string, 0)

		for _, nodeIP := range nodeIPs {
			if port.NodePort <= 0 {
				continue
			}

			result[svcKey] = append(result[svcKey], net.JoinHostPort(nodeIP, fmt.Sprintf("%d", port.NodePort)))
		}
	}

	return result, nil
}

func (r *serviceReconciler) getEndpoints(ctx context.Context, svc *corev1.Service, _ configurator.Configurator) (map[string][]string, error) {
	ep := &corev1.Endpoints{}
	if err := r.fctx.Get(ctx, client.ObjectKeyFromObject(svc), ep); err != nil {
		return nil, err
	}

	setting := r.settingMgr.GetSetting(svc.Namespace)
	result := make(map[string][]string)

	for _, port := range svc.Spec.Ports {
		if !isSupportedProtocol(port.Protocol) {
			continue
		}

		svcKey := serviceKey(setting, svc, port)
		result[svcKey] = make([]string, 0)

		for _, ss := range ep.Subsets {
			matchedPortNameFound := false

			for i, epPort := range ss.Ports {
				targetPort := int32(0)

				if port.Name == "" {
					// port.Name is optional if there is only one port
					targetPort = epPort.Port
					matchedPortNameFound = true
				} else if port.Name == epPort.Name {
					targetPort = epPort.Port
					matchedPortNameFound = true
				}

				if i == len(ss.Ports)-1 && !matchedPortNameFound && port.TargetPort.Type == intstr.Int {
					targetPort = port.TargetPort.IntVal
				}

				if targetPort <= 0 {
					continue
				}

				for _, epAddress := range ss.Addresses {
					ep := net.JoinHostPort(epAddress.IP, fmt.Sprintf("%d", targetPort))
					result[svcKey] = append(result[svcKey], ep)
				}
			}
		}
	}

	// for each service key, sort the endpoints to make sure the order is consistent
	for svcKey, eps := range result {
		sort.Strings(eps)
		result[svcKey] = eps
	}

	return result, nil
}

func (r *serviceReconciler) getFLBParameters(svc *corev1.Service) map[string]string {
	setting := r.settingMgr.GetSetting(svc.Namespace)
	if len(svc.Annotations) == 0 {
		return map[string]string{
			flbAddressPoolHeaderName: setting.flbDefaultAddressPool,
			flbAlgoHeaderName:        getValidAlgo(setting.flbDefaultAlgo),
		}
	}

	params := map[string]string{
		flbAddressPoolHeaderName:          r.getAddressPool(svc),
		flbDesiredIPHeaderName:            svc.Annotations[constants.FLBDesiredIPAnnotation],
		flbMaxConnectionsHeaderName:       svc.Annotations[constants.FLBMaxConnectionsAnnotation],
		flbReadTimeoutHeaderName:          svc.Annotations[constants.FLBReadTimeoutAnnotation],
		flbWriteTimeoutHeaderName:         svc.Annotations[constants.FLBWriteTimeoutAnnotation],
		flbIdleTimeoutHeaderName:          svc.Annotations[constants.FLBIdleTimeoutAnnotation],
		flbAlgoHeaderName:                 r.getAlgorithm(svc),
		flbTagsHeaderName:                 r.getTags(svc),
		flbXForwardedForEnabledHeaderName: svc.Annotations[constants.FLBXForwardedForEnabledAnnotation],
		flbLimitSizeHeaderName:            svc.Annotations[constants.FLBLimitSizeAnnotation],
		flbLimitSyncRateHeaderName:        svc.Annotations[constants.FLBLimitSyncRateAnnotation],
<<<<<<< HEAD
	}

	if flb.IsTLSEnabled(svc) {
		params[flbTLSEnabledHeaderName] = svc.Annotations[constants.FLBTLSEnabledAnnotation]
		params[flbTLSSecretModeHeaderName] = svc.Annotations[constants.FLBTLSSecretModeAnnotation]
		params[flbTLSPortHeaderName] = svc.Annotations[constants.FLBTLSPortAnnotation]

		switch flb.GetTLSSecretMode(svc) {
		case flb.TLSSecretModeLocal:
			params[flbTLSSecretHeaderName] = secretKey(setting, svc.Namespace, svc.Annotations[constants.FLBTLSSecretAnnotation])
		case flb.TLSSecretModeRemote:
			params[flbTLSSecretHeaderName] = svc.Annotations[constants.FLBTLSSecretAnnotation]
		}
	}

=======
	}

	if flb.IsTLSEnabled(svc) {
		params[flbTLSEnabledHeaderName] = svc.Annotations[constants.FLBTLSEnabledAnnotation]
		params[flbTLSSecretModeHeaderName] = svc.Annotations[constants.FLBTLSSecretModeAnnotation]
		params[flbTLSPortHeaderName] = svc.Annotations[constants.FLBTLSPortAnnotation]

		switch flb.GetTLSSecretMode(svc) {
		case flb.TLSSecretModeLocal:
			params[flbTLSSecretHeaderName] = secretKey(setting, svc.Namespace, svc.Annotations[constants.FLBTLSSecretAnnotation])
		case flb.TLSSecretModeRemote:
			params[flbTLSSecretHeaderName] = svc.Annotations[constants.FLBTLSSecretAnnotation]
		}
	}

>>>>>>> 1cd7857f
	return params
}

func (r *serviceReconciler) getAddressPool(svc *corev1.Service) string {
	setting := r.settingMgr.GetSetting(svc.Namespace)
	if len(svc.Annotations) == 0 {
		return setting.flbDefaultAddressPool
	}

	pool, ok := svc.Annotations[constants.FLBAddressPoolAnnotation]
	if !ok || len(pool) == 0 {
		return setting.flbDefaultAddressPool
	}

	return pool
}

func (r *serviceReconciler) getAlgorithm(svc *corev1.Service) string {
	setting := r.settingMgr.GetSetting(svc.Namespace)
	if len(svc.Annotations) == 0 {
		return getValidAlgo(setting.flbDefaultAlgo)
	}

	algo, ok := svc.Annotations[constants.FLBAlgoAnnotation]
	if !ok || len(algo) == 0 {
		return getValidAlgo(setting.flbDefaultAlgo)
	}

	return getValidAlgo(algo)
}

func (r *serviceReconciler) getTags(svc *corev1.Service) string {
	rawTags, ok := svc.Annotations[constants.FLBTagsAnnotation]

	if !ok || len(rawTags) == 0 {
		return ""
	}

	tags := make([]serviceTag, 0)
	if err := yaml.Unmarshal([]byte(rawTags), &tags); err != nil {
		log.Error().Msgf("Failed to unmarshal tags: %s, it' not in a valid format", err)
		defer r.recorder.Eventf(svc, corev1.EventTypeWarning, "InvalidTagFormat", "Format of annotation %s is not valid", constants.FLBTagsAnnotation)
		return ""
	}
	log.Debug().Msgf("Unmarshalled tags of service %s/%s: %v", svc.Namespace, svc.Name, tags)

	svcPorts := make(map[int32]bool)
	for _, port := range svc.Spec.Ports {
		svcPorts[port.Port] = true
	}
	log.Debug().Msgf("Ports of service %s/%s: %v", svc.Namespace, svc.Name, svcPorts)

	resultTags := make([]serviceTag, 0)
	for _, tag := range tags {
		if _, ok := svcPorts[tag.Port]; !ok {
			continue
		}
		resultTags = append(resultTags, tag)
	}
	log.Debug().Msgf("Valid tags for service %s/%s: %v", svc.Namespace, svc.Name, resultTags)

	if len(resultTags) == 0 {
		return ""
	}

	resultTagsBytes, err := json.Marshal(resultTags)
	if err != nil {
		log.Error().Msgf("Failed to marshal tags: %s", err)
		defer r.recorder.Eventf(svc, corev1.EventTypeWarning, "MarshalJson", "Failed marshal tags to JSON: %s", err)
		return ""
	}

	tagsJson := string(resultTagsBytes)
	log.Debug().Msgf("tagsJson: %s", tagsJson)

	return tagsJson
}

func (r *serviceReconciler) updateFLB(svc *corev1.Service, params map[string]string, result map[string][]string, del bool) (*BalancerAPIResponse, error) {
	setting := r.settingMgr.GetSetting(svc.Namespace)

	if err := setting.UpdateToken(); err != nil {
		log.Error().Msgf("Login to FLB failed: %s", err)
		defer r.recorder.Eventf(svc, corev1.EventTypeWarning, "LoginFailed", "Login to FLB failed: %s", err)

		return nil, err
	}

	var resp *resty.Response
	var statusCode int
	var err error

	if err = retry.Fibonacci(context.TODO(), 1*time.Second, func(ctx context.Context) error {
		resp, statusCode, err = r.invokeFLBAPI(svc.Namespace, params, result, del)

		if err != nil {
			if statusCode == http.StatusUnauthorized {
				if loginErr := setting.ForceUpdateToken(); loginErr != nil {
					log.Error().Msgf("Login to FLB failed: %s", loginErr)
					defer r.recorder.Eventf(svc, corev1.EventTypeWarning, "LoginFailed", "Login to FLB failed: %s", loginErr)

					return loginErr
				}

				return retry.RetryableError(err)
			}

			defer r.recorder.Eventf(svc, corev1.EventTypeWarning, "InvokeFLBApiError", "Failed to invoke FLB API: %s", err)
			return err
		}

		return nil
	}); err != nil {
		log.Error().Msgf("failed to update FLB: %s", err)
		defer r.recorder.Eventf(svc, corev1.EventTypeWarning, "UpdateFLBFailed", "Failed to update FLB: %s", err)

		return nil, err
	}

	return resp.Result().(*BalancerAPIResponse), nil
}

func (r *serviceReconciler) invokeFLBAPI(namespace string, params map[string]string, result map[string][]string, del bool) (*resty.Response, int, error) {
	setting := r.settingMgr.GetSetting(namespace)
	request := setting.httpClient.R().
		SetHeader("Content-Type", "application/json").
		SetHeader(flbUserHeaderName, setting.flbUser).
		SetHeader(flbK8sClusterHeaderName, setting.k8sCluster).
		SetAuthToken(setting.token).
		SetBody(result).
		SetResult(&BalancerAPIResponse{})

	for h, v := range params {
		if v != "" {
			request.SetHeader(h, v)
		}
	}

	var resp *resty.Response
	var err error
	if del {
		resp, err = request.Post(flb.DeleteServiceAPIPath)
	} else {
		resp, err = request.Post(flb.UpdateServiceAPIPath)
	}

	if err != nil {
		log.Error().Msgf("error happened while trying to update FLB, %s", err.Error())
		return nil, -1, err
	}

	if resp.StatusCode() == http.StatusUnauthorized {
		return nil, http.StatusUnauthorized, fmt.Errorf("invalid token")
	}

	if resp.StatusCode() != http.StatusOK {
		log.Error().Msgf("FLB server responsed with StatusCode: %d", resp.StatusCode())
		return nil, resp.StatusCode(), fmt.Errorf("%d: %s", resp.StatusCode(), string(resp.Body()))
	}

	return resp, http.StatusOK, nil
}

func (r *serviceReconciler) updateService(ctx context.Context, svc *corev1.Service, _ configurator.Configurator, lbAddresses []string) error {
	if svc.DeletionTimestamp != nil || svc.Spec.Type != corev1.ServiceTypeLoadBalancer {
		return r.removeFinalizer(ctx, svc)
	}

	existingIPs := serviceIPs(svc)
	expectedIPs := lbIPs(lbAddresses)

	sort.Strings(expectedIPs)
	sort.Strings(existingIPs)

	if utils.StringsEqual(expectedIPs, existingIPs) {
		return nil
	}

	svc = svc.DeepCopy()
	if err := r.addFinalizer(ctx, svc); err != nil {
		return err
	}

	svc.Status.LoadBalancer.Ingress = nil
	for _, ip := range expectedIPs {
		svc.Status.LoadBalancer.Ingress = append(svc.Status.LoadBalancer.Ingress, corev1.LoadBalancerIngress{
			IP: ip,
		})
	}

	defer r.recorder.Eventf(svc, corev1.EventTypeNormal, "UpdatedIngressIP", "LoadBalancer Ingress IP addresses updated: %s", strings.Join(expectedIPs, ", "))

	return r.fctx.Status().Update(ctx, svc)
}

func (r *serviceReconciler) addFinalizer(ctx context.Context, svc *corev1.Service) error {
	if !r.hasFinalizer(ctx, svc) {
		svc.Finalizers = append(svc.Finalizers, finalizerName)
		return r.fctx.Update(ctx, svc)
	}

	return nil
}

func (r *serviceReconciler) removeFinalizer(ctx context.Context, svc *corev1.Service) error {
	if !r.hasFinalizer(ctx, svc) {
		return nil
	}

	for k, v := range svc.Finalizers {
		if v != finalizerName {
			continue
		}
		svc.Finalizers = append(svc.Finalizers[:k], svc.Finalizers[k+1:]...)
	}

	return r.fctx.Update(ctx, svc)
}

func (r *serviceReconciler) hasFinalizer(_ context.Context, svc *corev1.Service) bool {
	for _, finalizer := range svc.Finalizers {
		if finalizer == finalizerName {
			return true
		}
	}

	return false
}

// SetupWithManager sets up the controller with the Manager.
func (r *serviceReconciler) SetupWithManager(mgr ctrl.Manager) error {
	bd := ctrl.NewControllerManagedBy(mgr).
		For(
			&corev1.Service{},
			builder.WithPredicates(predicate.NewPredicateFuncs(r.isInterestedService)),
		).
		Watches(
			&corev1.Namespace{},
			handler.EnqueueRequestsFromMapFunc(r.servicesByNamespace),
			builder.WithPredicates(
				predicate.Or(
					predicate.GenerationChangedPredicate{},
					predicate.AnnotationChangedPredicate{},
				),
			),
		)

	switch r.fctx.Configurator.GetFLBUpstreamMode() {
	case configv1alpha3.FLBUpstreamModeNodePort:
		bd = bd.Watches(
			&corev1.Pod{},
			handler.EnqueueRequestsFromMapFunc(r.podToService),
		)
	case configv1alpha3.FLBUpstreamModeEndpoint:
		bd = bd.Watches(
			&corev1.Endpoints{},
			handler.EnqueueRequestsFromMapFunc(r.endpointsToService),
		)
	}

	return bd.Complete(r)
}

func (r *serviceReconciler) isInterestedService(obj client.Object) bool {
	svc, ok := obj.(*corev1.Service)
	if !ok {
		log.Warn().Msgf("unexpected object type: %T", obj)
		return false
	}

	return flb.IsFLBEnabled(svc, r.fctx.KubeClient)
}

<<<<<<< HEAD
func (r *serviceReconciler) podToService(pod client.Object) []reconcile.Request {
=======
func (r *serviceReconciler) podToService(ctx context.Context, pod client.Object) []reconcile.Request {
>>>>>>> 1cd7857f
	allServices := &corev1.ServiceList{}
	if err := r.fctx.List(
		ctx,
		allServices,
		client.InNamespace(pod.GetNamespace()),
	); err != nil {
		log.Warn().Msgf("failed to list services in ns %s: %s", pod.GetNamespace(), err)
		return nil
	}

	if len(allServices.Items) == 0 {
		return nil
	}

	services := make(map[types.NamespacedName]struct{})
	for _, service := range allServices.Items {
		service := service // fix lint GO-LOOP-REF

		if service.Spec.Selector == nil {
			// services with nil selectors match nothing, not everything.
			continue
		}

		if !flb.IsFLBEnabled(&service, r.fctx.KubeClient) {
			continue
		}

		selector := labels.Set(service.Spec.Selector).AsSelectorPreValidated()
		if selector.Matches(labels.Set(pod.GetLabels())) {
			services[client.ObjectKeyFromObject(&service)] = struct{}{}
		}
	}

	if len(services) == 0 {
		return nil
	}

	requests := make([]reconcile.Request, len(services))
	for svc := range services {
		requests = append(requests, reconcile.Request{NamespacedName: svc})
	}

	return requests
}

<<<<<<< HEAD
func (r *serviceReconciler) endpointsToService(ep client.Object) []reconcile.Request {
=======
func (r *serviceReconciler) endpointsToService(ctx context.Context, ep client.Object) []reconcile.Request {
>>>>>>> 1cd7857f
	svc := &corev1.Service{}
	if err := r.fctx.Get(
		ctx,
		client.ObjectKeyFromObject(ep),
		svc,
	); err != nil {
		log.Warn().Msgf("failed to get service %s/%s: %s", ep.GetNamespace(), ep.GetName(), err)
		return nil
	}

	// ONLY if it's FLB interested service
	if flb.IsFLBEnabled(svc, r.fctx.KubeClient) {
		return []reconcile.Request{
			{
				NamespacedName: types.NamespacedName{
					Namespace: svc.GetNamespace(),
					Name:      svc.GetName(),
				},
			},
		}
	}

	return nil
}

<<<<<<< HEAD
func (r *serviceReconciler) servicesByNamespace(ns client.Object) []reconcile.Request {
=======
func (r *serviceReconciler) servicesByNamespace(ctx context.Context, ns client.Object) []reconcile.Request {
>>>>>>> 1cd7857f
	services, err := r.fctx.KubeClient.CoreV1().
		Services(ns.GetName()).
		List(ctx, metav1.ListOptions{})

	if err != nil {
		log.Warn().Msgf("failed to list services in ns %s: %s", ns.GetName(), err)
		return nil
	}

	requests := make([]reconcile.Request, 0)

	for _, svc := range services.Items {
		svc := svc // fix lint GO-LOOP-REF
		if flb.IsFLBEnabled(&svc, r.fctx.KubeClient) {
			requests = append(requests, reconcile.Request{
				NamespacedName: types.NamespacedName{
					Namespace: svc.GetNamespace(),
					Name:      svc.GetName(),
				},
			})
		}
	}

	return requests
}<|MERGE_RESOLUTION|>--- conflicted
+++ resolved
@@ -35,11 +35,8 @@
 	"strings"
 	"time"
 
-<<<<<<< HEAD
-=======
 	"github.com/flomesh-io/fsm/pkg/version"
 
->>>>>>> 1cd7857f
 	k8scache "k8s.io/client-go/tools/cache"
 
 	"github.com/flomesh-io/fsm/pkg/k8s/informers"
@@ -463,7 +460,6 @@
 		flbXForwardedForEnabledHeaderName: svc.Annotations[constants.FLBXForwardedForEnabledAnnotation],
 		flbLimitSizeHeaderName:            svc.Annotations[constants.FLBLimitSizeAnnotation],
 		flbLimitSyncRateHeaderName:        svc.Annotations[constants.FLBLimitSyncRateAnnotation],
-<<<<<<< HEAD
 	}
 
 	if flb.IsTLSEnabled(svc) {
@@ -479,23 +475,6 @@
 		}
 	}
 
-=======
-	}
-
-	if flb.IsTLSEnabled(svc) {
-		params[flbTLSEnabledHeaderName] = svc.Annotations[constants.FLBTLSEnabledAnnotation]
-		params[flbTLSSecretModeHeaderName] = svc.Annotations[constants.FLBTLSSecretModeAnnotation]
-		params[flbTLSPortHeaderName] = svc.Annotations[constants.FLBTLSPortAnnotation]
-
-		switch flb.GetTLSSecretMode(svc) {
-		case flb.TLSSecretModeLocal:
-			params[flbTLSSecretHeaderName] = secretKey(setting, svc.Namespace, svc.Annotations[constants.FLBTLSSecretAnnotation])
-		case flb.TLSSecretModeRemote:
-			params[flbTLSSecretHeaderName] = svc.Annotations[constants.FLBTLSSecretAnnotation]
-		}
-	}
-
->>>>>>> 1cd7857f
 	return params
 }
 
@@ -769,11 +748,7 @@
 	return flb.IsFLBEnabled(svc, r.fctx.KubeClient)
 }
 
-<<<<<<< HEAD
-func (r *serviceReconciler) podToService(pod client.Object) []reconcile.Request {
-=======
 func (r *serviceReconciler) podToService(ctx context.Context, pod client.Object) []reconcile.Request {
->>>>>>> 1cd7857f
 	allServices := &corev1.ServiceList{}
 	if err := r.fctx.List(
 		ctx,
@@ -819,11 +794,7 @@
 	return requests
 }
 
-<<<<<<< HEAD
-func (r *serviceReconciler) endpointsToService(ep client.Object) []reconcile.Request {
-=======
 func (r *serviceReconciler) endpointsToService(ctx context.Context, ep client.Object) []reconcile.Request {
->>>>>>> 1cd7857f
 	svc := &corev1.Service{}
 	if err := r.fctx.Get(
 		ctx,
@@ -849,11 +820,7 @@
 	return nil
 }
 
-<<<<<<< HEAD
-func (r *serviceReconciler) servicesByNamespace(ns client.Object) []reconcile.Request {
-=======
 func (r *serviceReconciler) servicesByNamespace(ctx context.Context, ns client.Object) []reconcile.Request {
->>>>>>> 1cd7857f
 	services, err := r.fctx.KubeClient.CoreV1().
 		Services(ns.GetName()).
 		List(ctx, metav1.ListOptions{})
