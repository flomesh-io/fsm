--- conflicted
+++ resolved
@@ -763,17 +763,10 @@
 
 	// FLBTLSSecretModeAnnotation is the annotation used to indicate the mode for TLS secret
 	FLBTLSSecretModeAnnotation = FLBPrefix + "/tls-secret-mode"
-<<<<<<< HEAD
 
 	// FLBHashAnnotation is the annotation used to indicate the hash of the service
 	FLBHashAnnotation = FLBPrefix + "/hash"
 
-=======
-
-	// FLBHashAnnotation is the annotation used to indicate the hash of the service
-	FLBHashAnnotation = FLBPrefix + "/hash"
-
->>>>>>> 1cd7857f
 	// FLBXForwardedForEnabledAnnotation is the annotation used to indicate the x-forwarded-for is enabled or not
 	FLBXForwardedForEnabledAnnotation = FLBPrefix + "/x-forwarded-for-enabled"
 
