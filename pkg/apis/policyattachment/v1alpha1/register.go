--- conflicted
+++ resolved
@@ -47,13 +47,10 @@
 		&CircuitBreakingPolicyList{},
 		&AccessControlPolicy{},
 		&AccessControlPolicyList{},
-<<<<<<< HEAD
+		&HealthCheckPolicy{},
+		&HealthCheckPolicyList{},
 		&FaultInjectionPolicy{},
 		&FaultInjectionPolicyList{},
-=======
-		&HealthCheckPolicy{},
-		&HealthCheckPolicyList{},
->>>>>>> caedd6b9
 	)
 
 	metav1.AddToGroupVersion(
