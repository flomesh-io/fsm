package v1alpha1

import (
	metav1 "k8s.io/apimachinery/pkg/apis/meta/v1"
)

// PluginChain is the type used to represent a PluginChain.
// +genclient
// +k8s:deepcopy-gen:interfaces=k8s.io/apimachinery/pkg/runtime.Object
// +kubebuilder:metadata:labels=app.kubernetes.io/name=flomesh.io
// +kubebuilder:resource:shortName=pichn,scope=Namespaced
type PluginChain struct {
	// Object's type metadata
	metav1.TypeMeta `json:",inline"`

	// Object's metadata
	// +optional
	metav1.ObjectMeta `json:"metadata,omitempty"`

	// Spec is the PluginChain specification
	// +optional
	Spec PluginChainSpec `json:"spec,omitempty"`

	// Status is the status of the PluginChain configuration.
	// +optional
	Status PluginChainStatus `json:"status,omitempty"`
}

// PluginChainSpec is the type used to represent the PluginChain specification.
type PluginChainSpec struct {
	// Chains defines the plugins within chains
	Chains []ChainPluginSpec `json:"chains"`

	// Selectors defines the selectors of chains.
	Selectors ChainSelectorSpec `json:"selectors"`
}

// ChainPluginSpec is the type used to represent plugins within chain.
type ChainPluginSpec struct {
	// Name defines the name of chain.
	Name string `json:"name"`

	// Plugins defines the plugins within chain.
	Plugins []string `json:"plugins"`
}

// ChainSelectorSpec is the type used to represent plugins for plugin chain.
type ChainSelectorSpec struct {
	// PodSelector for pods. Existing pods are selected by this will be the ones affected by this plugin chain.
	// +optional
<<<<<<< HEAD
	PodSelector *metav1.LabelSelector `json:"podSelector,omitempty"`

	// NamespaceSelector for namespaces. Existing pods are selected by this will be the ones affected by this plugin chain.
	// +optional
	NamespaceSelector *metav1.LabelSelector `json:"namespaceSelector,omitempty"`
=======
	PodSelector *metav1.LabelSelector `json:"podSelector"`

	// NamespaceSelector for namespaces. Existing pods are selected by this will be the ones affected by this plugin chain.
	// +optional
	NamespaceSelector *metav1.LabelSelector `json:"namespaceSelector"`
>>>>>>> 8e97eb64
}

// PluginChainList defines the list of PluginChain objects.
// +k8s:deepcopy-gen:interfaces=k8s.io/apimachinery/pkg/runtime.Object
type PluginChainList struct {
	metav1.TypeMeta `json:",inline"`
	metav1.ListMeta `json:"metadata"`

	Items []PluginChain `json:"items"`
}

// PluginChainStatus is the type used to represent the status of a PluginChain resource.
type PluginChainStatus struct {
	// CurrentStatus defines the current status of a PluginChain resource.
	// +optional
	CurrentStatus string `json:"currentStatus,omitempty"`

	// Reason defines the reason for the current status of a PluginChain resource.
	// +optional
	Reason string `json:"reason,omitempty"`
}<|MERGE_RESOLUTION|>--- conflicted
+++ resolved
@@ -48,19 +48,11 @@
 type ChainSelectorSpec struct {
 	// PodSelector for pods. Existing pods are selected by this will be the ones affected by this plugin chain.
 	// +optional
-<<<<<<< HEAD
-	PodSelector *metav1.LabelSelector `json:"podSelector,omitempty"`
-
-	// NamespaceSelector for namespaces. Existing pods are selected by this will be the ones affected by this plugin chain.
-	// +optional
-	NamespaceSelector *metav1.LabelSelector `json:"namespaceSelector,omitempty"`
-=======
 	PodSelector *metav1.LabelSelector `json:"podSelector"`
 
 	// NamespaceSelector for namespaces. Existing pods are selected by this will be the ones affected by this plugin chain.
 	// +optional
 	NamespaceSelector *metav1.LabelSelector `json:"namespaceSelector"`
->>>>>>> 8e97eb64
 }
 
 // PluginChainList defines the list of PluginChain objects.
