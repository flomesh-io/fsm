package cache

import (
	corev1 "k8s.io/api/core/v1"

	"github.com/flomesh-io/fsm/pkg/gateway/utils"
)

// EndpointsTrigger is responsible for processing Endpoints objects
type EndpointsTrigger struct{}

// Insert adds the Endpoints object to the cache and returns true if the cache was modified
func (p *EndpointsTrigger) Insert(obj interface{}, cache *GatewayCache) bool {
	ep, ok := obj.(*corev1.Endpoints)
	if !ok {
		log.Error().Msgf("unexpected object type %T", obj)
		return false
	}

	key := utils.ObjectKey(ep)

<<<<<<< HEAD
	return cache.isHeadlessServiceWithoutSelector(key) && cache.isRoutableService(key)
=======
	if cache.useEndpointSlices {
		return cache.isHeadlessService(key) && cache.isRoutableService(key)
	} else {
		return cache.isRoutableService(key)
	}
>>>>>>> 1cd7857f
}

// Delete removes the Endpoints object from the cache and returns true if the cache was modified
func (p *EndpointsTrigger) Delete(obj interface{}, cache *GatewayCache) bool {
	ep, ok := obj.(*corev1.Endpoints)
	if !ok {
		log.Error().Msgf("unexpected object type %T", obj)
		return false
	}

	key := utils.ObjectKey(ep)

<<<<<<< HEAD
	return cache.isHeadlessServiceWithoutSelector(key) && cache.isRoutableService(key)
=======
	if cache.useEndpointSlices {
		return cache.isHeadlessService(key) && cache.isRoutableService(key)
	} else {
		return cache.isRoutableService(key)
	}
>>>>>>> 1cd7857f
}<|MERGE_RESOLUTION|>--- conflicted
+++ resolved
@@ -19,15 +19,11 @@
 
 	key := utils.ObjectKey(ep)
 
-<<<<<<< HEAD
-	return cache.isHeadlessServiceWithoutSelector(key) && cache.isRoutableService(key)
-=======
 	if cache.useEndpointSlices {
 		return cache.isHeadlessService(key) && cache.isRoutableService(key)
 	} else {
 		return cache.isRoutableService(key)
 	}
->>>>>>> 1cd7857f
 }
 
 // Delete removes the Endpoints object from the cache and returns true if the cache was modified
@@ -40,13 +36,9 @@
 
 	key := utils.ObjectKey(ep)
 
-<<<<<<< HEAD
-	return cache.isHeadlessServiceWithoutSelector(key) && cache.isRoutableService(key)
-=======
 	if cache.useEndpointSlices {
 		return cache.isHeadlessService(key) && cache.isRoutableService(key)
 	} else {
 		return cache.isRoutableService(key)
 	}
->>>>>>> 1cd7857f
 }