--- conflicted
+++ resolved
@@ -46,31 +46,6 @@
 		kubeClient: kubeClient,
 		cfg:        cfg,
 
-<<<<<<< HEAD
-		triggers: map[ResourceType]Trigger{
-			EndpointsResourceType:               &EndpointsTrigger{},
-			ServicesResourceType:                &ServicesTrigger{},
-			ServiceImportsResourceType:          &ServiceImportsTrigger{},
-			EndpointSlicesResourceType:          &EndpointSlicesTrigger{},
-			SecretsResourceType:                 &SecretTrigger{},
-			GatewayClassesResourceType:          &GatewayClassesTrigger{},
-			GatewaysResourceType:                &GatewaysTrigger{},
-			HTTPRoutesResourceType:              &HTTPRoutesTrigger{},
-			GRPCRoutesResourceType:              &GRPCRoutesTrigger{},
-			TCPRoutesResourceType:               &TCPRoutesTrigger{},
-			TLSRoutesResourceType:               &TLSRoutesTrigger{},
-			UDPRoutesResourceType:               &UDPRoutesTrigger{},
-			RateLimitPoliciesResourceType:       &RateLimitPoliciesTrigger{},
-			SessionStickyPoliciesResourceType:   &SessionStickyPoliciesTrigger{},
-			LoadBalancerPoliciesResourceType:    &LoadBalancerPoliciesTrigger{},
-			CircuitBreakingPoliciesResourceType: &CircuitBreakingPoliciesTrigger{},
-			AccessControlPoliciesResourceType:   &AccessControlPoliciesTrigger{},
-			HealthCheckPoliciesResourceType:     &HealthCheckPoliciesTrigger{},
-			FaultInjectionPoliciesResourceType:  &FaultInjectionPoliciesTrigger{},
-			UpstreamTLSPoliciesResourceType:     &UpstreamTLSPoliciesTrigger{},
-			RetryPoliciesResourceType:           &RetryPoliciesTrigger{},
-			GatewayTLSPoliciesResourceType:      &GatewayTLSPoliciesTrigger{},
-=======
 		triggers: map[informers.ResourceType]Trigger{
 			informers.EndpointsResourceType:               &EndpointsTrigger{},
 			informers.ServicesResourceType:                &ServicesTrigger{},
@@ -95,7 +70,6 @@
 			informers.FaultInjectionPoliciesResourceType:  &FaultInjectionPoliciesTrigger{},
 			informers.UpstreamTLSPoliciesResourceType:     &UpstreamTLSPoliciesTrigger{},
 			informers.RetryPoliciesResourceType:           &RetryPoliciesTrigger{},
->>>>>>> 1cd7857f
 		},
 
 		mutex:             new(sync.RWMutex),
@@ -126,11 +100,7 @@
 func (c *GatewayCache) getTrigger(obj interface{}) Trigger {
 	switch obj.(type) {
 	case *corev1.Endpoints:
-<<<<<<< HEAD
-		return c.triggers[EndpointsResourceType]
-=======
 		return c.triggers[informers.EndpointsResourceType]
->>>>>>> 1cd7857f
 	case *corev1.Service:
 		return c.triggers[informers.ServicesResourceType]
 	case *mcsv1alpha1.ServiceImport:
