package cache

import (
	"fmt"
	"reflect"

	gwpav1alpha1 "github.com/flomesh-io/fsm/pkg/apis/policyattachment/v1alpha1"

	"golang.org/x/exp/slices"

	"sigs.k8s.io/controller-runtime/pkg/client"

	corev1 "k8s.io/api/core/v1"
	discoveryv1 "k8s.io/api/discovery/v1"
	"k8s.io/apimachinery/pkg/runtime/schema"
	"k8s.io/apimachinery/pkg/types"
	"k8s.io/apimachinery/pkg/util/intstr"
	"k8s.io/utils/pointer"
	gwv1alpha2 "sigs.k8s.io/gateway-api/apis/v1alpha2"
	gwv1beta1 "sigs.k8s.io/gateway-api/apis/v1beta1"

	"github.com/flomesh-io/fsm/pkg/constants"
	"github.com/flomesh-io/fsm/pkg/gateway/routecfg"
	gwtypes "github.com/flomesh-io/fsm/pkg/gateway/types"
	"github.com/flomesh-io/fsm/pkg/utils"
)

func isRefToService(ref gwv1beta1.BackendObjectReference, service client.ObjectKey, ns string) bool {
	if ref.Group != nil {
		switch string(*ref.Group) {
		case GroupCore, GroupFlomeshIo:
			log.Debug().Msgf("Ref group is %q", string(*ref.Group))
		default:
			return false
		}
	}

	if ref.Kind != nil {
		switch string(*ref.Kind) {
		case KindService, KindServiceImport:
			log.Debug().Msgf("Ref kind is %q", string(*ref.Kind))
		default:
			return false
		}
	}

	if ref.Namespace == nil {
		if ns != service.Namespace {
			return false
		}
	} else {
		if string(*ref.Namespace) != service.Namespace {
			return false
		}
	}

	return string(ref.Name) == service.Name
}

func isRefToSecret(ref gwv1beta1.SecretObjectReference, secret client.ObjectKey, ns string) bool {
	if ref.Group != nil {
		switch string(*ref.Group) {
		case "":
			log.Debug().Msgf("Ref group is %q", string(*ref.Group))
		default:
			return false
		}
	}

	if ref.Kind != nil {
		switch string(*ref.Kind) {
		case KindSecret:
			log.Debug().Msgf("Ref kind is %q", string(*ref.Kind))
		default:
			return false
		}
	}

	if ref.Namespace == nil {
		if ns != secret.Namespace {
			return false
		}
	} else {
		if string(*ref.Namespace) != secret.Namespace {
			return false
		}
	}

	return string(ref.Name) == secret.Name
}

func getSecretRefNamespace(gw *gwv1beta1.Gateway, secretRef gwv1beta1.SecretObjectReference) string {
	if secretRef.Namespace == nil {
		return gw.Namespace
	}

	return string(*secretRef.Namespace)
}

func allowedListeners(
	parentRef gwv1beta1.ParentReference,
	routeGvk schema.GroupVersionKind,
	validListeners []gwtypes.Listener,
) []gwtypes.Listener {
	var selectedListeners []gwtypes.Listener
	for _, validListener := range validListeners {
		if (parentRef.SectionName == nil || *parentRef.SectionName == validListener.Name) &&
			(parentRef.Port == nil || *parentRef.Port == validListener.Port) {
			selectedListeners = append(selectedListeners, validListener)
		}
	}
	log.Debug().Msgf("[GW-CACHE] selectedListeners: %v", selectedListeners)

	if len(selectedListeners) == 0 {
		return nil
	}

	allowedListeners := make([]gwtypes.Listener, 0)
	for _, selectedListener := range selectedListeners {
		if !selectedListener.AllowsKind(routeGvk) {
			continue
		}

		allowedListeners = append(allowedListeners, selectedListener)
	}

	if len(allowedListeners) == 0 {
		return nil
	}

	return allowedListeners
}

func httpPathMatchType(matchType *gwv1beta1.PathMatchType) routecfg.MatchType {
	if matchType == nil {
		return routecfg.MatchTypePrefix
	}

	switch *matchType {
	case gwv1beta1.PathMatchPathPrefix:
		return routecfg.MatchTypePrefix
	case gwv1beta1.PathMatchExact:
		return routecfg.MatchTypeExact
	case gwv1beta1.PathMatchRegularExpression:
		return routecfg.MatchTypeRegex
	default:
		return routecfg.MatchTypePrefix
	}
}

func httpPath(value *string) string {
	if value == nil {
		return "/"
	}

	return *value
}

func httpMatchHeaders(m gwv1beta1.HTTPRouteMatch) map[routecfg.MatchType]map[string]string {
	exact := make(map[string]string)
	regex := make(map[string]string)

	for _, header := range m.Headers {
		if header.Type == nil {
			exact[string(header.Name)] = header.Value
			continue
		}

		switch *header.Type {
		case gwv1beta1.HeaderMatchExact:
			exact[string(header.Name)] = header.Value
		case gwv1beta1.HeaderMatchRegularExpression:
			regex[string(header.Name)] = header.Value
		}
	}

	headers := make(map[routecfg.MatchType]map[string]string)

	if len(exact) > 0 {
		headers[routecfg.MatchTypeExact] = exact
	}

	if len(regex) > 0 {
		headers[routecfg.MatchTypeRegex] = regex
	}

	return headers
}

func httpMatchQueryParams(m gwv1beta1.HTTPRouteMatch) map[routecfg.MatchType]map[string]string {
	exact := make(map[string]string)
	regex := make(map[string]string)

	for _, param := range m.QueryParams {
		if param.Type == nil {
			exact[string(param.Name)] = param.Value
			continue
		}

		switch *param.Type {
		case gwv1beta1.QueryParamMatchExact:
			exact[string(param.Name)] = param.Value
		case gwv1beta1.QueryParamMatchRegularExpression:
			regex[string(param.Name)] = param.Value
		}
	}

	params := make(map[routecfg.MatchType]map[string]string)
	if len(exact) > 0 {
		params[routecfg.MatchTypeExact] = exact
	}

	if len(regex) > 0 {
		params[routecfg.MatchTypeRegex] = regex
	}

	return params
}

func grpcMethodMatchType(matchType *gwv1alpha2.GRPCMethodMatchType) routecfg.MatchType {
	if matchType == nil {
		return routecfg.MatchTypeExact
	}

	switch *matchType {
	case gwv1alpha2.GRPCMethodMatchExact:
		return routecfg.MatchTypeExact
	case gwv1alpha2.GRPCMethodMatchRegularExpression:
		return routecfg.MatchTypeRegex
	default:
		return routecfg.MatchTypeExact
	}
}

func grpcMatchHeaders(m gwv1alpha2.GRPCRouteMatch) map[routecfg.MatchType]map[string]string {
	exact := make(map[string]string)
	regex := make(map[string]string)

	for _, header := range m.Headers {
		if header.Type == nil {
			exact[string(header.Name)] = header.Value
			continue
		}

		switch *header.Type {
		case gwv1beta1.HeaderMatchExact:
			exact[string(header.Name)] = header.Value
		case gwv1beta1.HeaderMatchRegularExpression:
			regex[string(header.Name)] = header.Value
		}
	}

	headers := make(map[routecfg.MatchType]map[string]string)

	if len(exact) > 0 {
		headers[routecfg.MatchTypeExact] = exact
	}

	if len(regex) > 0 {
		headers[routecfg.MatchTypeRegex] = regex
	}

	return headers
}

func backendRefToServicePortName(ref gwv1beta1.BackendObjectReference, defaultNs string) *routecfg.ServicePortName {
	// ONLY supports Service and ServiceImport backend now
	if (*ref.Kind == KindService && *ref.Group == GroupCore) || (*ref.Kind == KindServiceImport && *ref.Group == GroupFlomeshIo) {
		ns := defaultNs
		if ref.Namespace != nil {
			ns = string(*ref.Namespace)
		}

		return &routecfg.ServicePortName{
			NamespacedName: types.NamespacedName{
				Namespace: ns,
				Name:      string(ref.Name),
			},
			Port: pointer.Int32(int32(*ref.Port)),
		}
	}

	return nil
}

func passthroughTarget(ref gwv1beta1.BackendRef) *string {
	// ONLY supports service backend now
	if *ref.Kind == KindService && *ref.Group == GroupCore {
		port := int32(443)
		if ref.Port != nil {
			port = int32(*ref.Port)
		}

		target := fmt.Sprintf("%s:%d", ref.Name, port)

		return &target
	}

	return nil
}

func backendWeight(bk gwv1beta1.BackendRef) int32 {
	if bk.Weight != nil {
		return *bk.Weight
	}

	return 1
}

func mergeL7RouteRule(rule1 routecfg.L7RouteRule, rule2 routecfg.L7RouteRule) routecfg.L7RouteRule {
	mergedRule := routecfg.L7RouteRule{}

	for hostname, rule := range rule1 {
		mergedRule[hostname] = rule
	}

	for hostname, rule := range rule2 {
		if r1, exists := mergedRule[hostname]; exists {
			// can only merge same type of route into one hostname
			switch r1 := r1.(type) {
			case routecfg.GRPCRouteRuleSpec:
				switch r2 := rule.(type) {
				case routecfg.GRPCRouteRuleSpec:
					r1.Matches = append(r1.Matches, r2.Matches...)
					mergedRule[hostname] = r1
				default:
					log.Error().Msgf("%s has been already mapped to RouteRule[%s] %v, current RouteRule %v will be dropped.", hostname, r1.RouteType, r1, r2)
				}
			case routecfg.HTTPRouteRuleSpec:
				switch r2 := rule.(type) {
				case routecfg.HTTPRouteRuleSpec:
					r1.Matches = append(r1.Matches, r2.Matches...)
					mergedRule[hostname] = r1
				default:
					log.Error().Msgf("%s has been already mapped to RouteRule[%s] %v, current RouteRule %v will be dropped.", hostname, r1.RouteType, r1, r2)
				}
			}
		} else {
			mergedRule[hostname] = rule
		}
	}

	return mergedRule
}

//lint:ignore U1000 ignore unused
func copyMap[K, V comparable](m map[K]V) map[K]V {
	result := make(map[K]V)
	for k, v := range m {
		result[k] = v
	}
	return result
}

func isEndpointReady(ep discoveryv1.Endpoint) bool {
	if ep.Conditions.Ready != nil && *ep.Conditions.Ready {
		return true
	}

	return false
}

func getServicePort(svc *corev1.Service, port *int32) (corev1.ServicePort, error) {
	if port == nil && len(svc.Spec.Ports) == 1 {
		return svc.Spec.Ports[0], nil
	}

	if port != nil {
		for _, p := range svc.Spec.Ports {
			if p.Port == *port {
				return p, nil
			}
		}
	}

	return corev1.ServicePort{}, fmt.Errorf("no matching port for Service %s and port %d", svc.Name, port)
}

func filterEndpointSliceList(endpointSliceList []*discoveryv1.EndpointSlice, port corev1.ServicePort) []*discoveryv1.EndpointSlice {
	filtered := make([]*discoveryv1.EndpointSlice, 0, len(endpointSliceList))

	for _, endpointSlice := range endpointSliceList {
		if !ignoreEndpointSlice(endpointSlice, port) {
			filtered = append(filtered, endpointSlice)
		}
	}

	return filtered
}

func ignoreEndpointSlice(endpointSlice *discoveryv1.EndpointSlice, port corev1.ServicePort) bool {
	if endpointSlice.AddressType != discoveryv1.AddressTypeIPv4 {
		return true
	}

	// ignore endpoint slices that don't have a matching port.
	return findPort(endpointSlice.Ports, port) == 0
}

func findPort(ports []discoveryv1.EndpointPort, svcPort corev1.ServicePort) int32 {
	portName := svcPort.Name
	for _, p := range ports {
		if p.Port == nil {
			return getDefaultPort(svcPort)
		}

		if p.Name != nil && *p.Name == portName {
			return *p.Port
		}
	}

	return 0
}

func getDefaultPort(svcPort corev1.ServicePort) int32 {
	switch svcPort.TargetPort.Type {
	case intstr.Int:
		if svcPort.TargetPort.IntVal != 0 {
			return svcPort.TargetPort.IntVal
		}
	}

	return svcPort.Port
}

func isMTLSEnabled(gw *gwv1beta1.Gateway) bool {
	if len(gw.Annotations) == 0 {
		return false
	}

	return utils.ParseEnabled(gw.Annotations[constants.GatewayMTLSAnnotation])
}

func toFSMHTTPRouteFilter(filter gwv1beta1.HTTPRouteFilter, defaultNs string, services map[string]serviceInfo) routecfg.Filter {
	result := routecfg.HTTPRouteFilter{Type: filter.Type}

	if filter.RequestHeaderModifier != nil {
		result.RequestHeaderModifier = &routecfg.HTTPHeaderFilter{
			Set:    toFSMHTTPHeaders(filter.RequestHeaderModifier.Set),
			Add:    toFSMHTTPHeaders(filter.RequestHeaderModifier.Add),
			Remove: filter.RequestHeaderModifier.Remove,
		}
	}

	if filter.ResponseHeaderModifier != nil {
		result.ResponseHeaderModifier = &routecfg.HTTPHeaderFilter{
			Set:    toFSMHTTPHeaders(filter.ResponseHeaderModifier.Set),
			Add:    toFSMHTTPHeaders(filter.ResponseHeaderModifier.Add),
			Remove: filter.ResponseHeaderModifier.Remove,
		}
	}

	if filter.RequestRedirect != nil {
		result.RequestRedirect = &routecfg.HTTPRequestRedirectFilter{
			Scheme:     filter.RequestRedirect.Scheme,
			Hostname:   toFSMHostname(filter.RequestRedirect.Hostname),
			Path:       toFSMHTTPPathModifier(filter.RequestRedirect.Path),
			Port:       toFSMPortNumber(filter.RequestRedirect.Port),
			StatusCode: filter.RequestRedirect.StatusCode,
		}
	}

	if filter.URLRewrite != nil {
		result.URLRewrite = &routecfg.HTTPURLRewriteFilter{
			Hostname: toFSMHostname(filter.URLRewrite.Hostname),
			Path:     toFSMHTTPPathModifier(filter.URLRewrite.Path),
		}
	}

	if filter.RequestMirror != nil {
		if svcPort := backendRefToServicePortName(filter.RequestMirror.BackendRef, defaultNs); svcPort != nil {
			result.RequestMirror = &routecfg.HTTPRequestMirrorFilter{
				BackendService: svcPort.String(),
			}

			services[svcPort.String()] = serviceInfo{
				svcPortName: *svcPort,
			}
		}
	}

	// TODO: implement it later
	if filter.ExtensionRef != nil {
		result.ExtensionRef = filter.ExtensionRef
	}

	return result
}

func toFSMGRPCRouteFilter(filter gwv1alpha2.GRPCRouteFilter, defaultNs string, services map[string]serviceInfo) routecfg.Filter {
	result := routecfg.GRPCRouteFilter{Type: filter.Type}

	if filter.RequestHeaderModifier != nil {
		result.RequestHeaderModifier = &routecfg.HTTPHeaderFilter{
			Set:    toFSMHTTPHeaders(filter.RequestHeaderModifier.Set),
			Add:    toFSMHTTPHeaders(filter.RequestHeaderModifier.Add),
			Remove: filter.RequestHeaderModifier.Remove,
		}
	}

	if filter.ResponseHeaderModifier != nil {
		result.ResponseHeaderModifier = &routecfg.HTTPHeaderFilter{
			Set:    toFSMHTTPHeaders(filter.ResponseHeaderModifier.Set),
			Add:    toFSMHTTPHeaders(filter.ResponseHeaderModifier.Add),
			Remove: filter.ResponseHeaderModifier.Remove,
		}
	}

	if filter.RequestMirror != nil {
		if svcPort := backendRefToServicePortName(filter.RequestMirror.BackendRef, defaultNs); svcPort != nil {
			result.RequestMirror = &routecfg.HTTPRequestMirrorFilter{
				BackendService: svcPort.String(),
			}

			services[svcPort.String()] = serviceInfo{
				svcPortName: *svcPort,
			}
		}
	}

	// TODO: implement it later
	if filter.ExtensionRef != nil {
		result.ExtensionRef = filter.ExtensionRef
	}

	return result
}

func toFSMHTTPPathModifier(path *gwv1beta1.HTTPPathModifier) *routecfg.HTTPPathModifier {
	if path == nil {
		return nil
	}

	return &routecfg.HTTPPathModifier{
		Type:               path.Type,
		ReplaceFullPath:    path.ReplaceFullPath,
		ReplacePrefixMatch: path.ReplacePrefixMatch,
	}
}

func toFSMHostname(hostname *gwv1beta1.PreciseHostname) *string {
	if hostname == nil {
		return nil
	}

	return pointer.String(string(*hostname))
}

func toFSMHTTPHeaders(headers []gwv1beta1.HTTPHeader) []routecfg.HTTPHeader {
	if len(headers) == 0 {
		return nil
	}

	results := make([]routecfg.HTTPHeader, 0)
	for _, h := range headers {
		results = append(results, routecfg.HTTPHeader{
			Name:  string(h.Name),
			Value: h.Value,
		})
	}

	return results
}

func toFSMPortNumber(port *gwv1beta1.PortNumber) *int32 {
	if port == nil {
		return nil
	}

	return pointer.Int32(int32(*port))
}

<<<<<<< HEAD
func newHostnameRateLimit(hostname string, rateLimit gwpav1alpha1.RateLimitPolicy) *routecfg.RateLimit {
	for _, h := range rateLimit.Spec.Hostnames {
		if string(h.Hostname) == hostname {
			if h.RateLimit == nil {
				return newRateLimitConfig(rateLimit.Spec.DefaultL7RateLimit)
			}
			return newRateLimitConfig(h.RateLimit)
		}
	}

	return nil
}

func newHTTPRouteRateLimit(match gwv1beta1.HTTPRouteMatch, rateLimit gwpav1alpha1.RateLimitPolicy) *routecfg.RateLimit {
	for _, hr := range rateLimit.Spec.HTTPRateLimits {
		if reflect.DeepEqual(match, hr.Match) {
			if hr.RateLimit == nil {
				return newRateLimitConfig(rateLimit.Spec.DefaultL7RateLimit)
			}
			return newRateLimitConfig(hr.RateLimit)
		}
	}

	return nil
}

func newGRPCRouteRateLimit(match gwv1alpha2.GRPCRouteMatch, rateLimit gwpav1alpha1.RateLimitPolicy) *routecfg.RateLimit {
	for _, hr := range rateLimit.Spec.HTTPRateLimits {
		if reflect.DeepEqual(match, hr.Match) {
			if hr.RateLimit == nil {
				return newRateLimitConfig(rateLimit.Spec.DefaultL7RateLimit)
			}
			return newRateLimitConfig(hr.RateLimit)
		}
	}

	return nil
}

func newRateLimitConfig(rateLimit *gwpav1alpha1.L7RateLimit) *routecfg.RateLimit {
	return &routecfg.RateLimit{
		Mode:                 *rateLimit.Mode,
		Backlog:              *rateLimit.Backlog,
		Requests:             rateLimit.Requests,
		Burst:                *rateLimit.Burst,
		StatTimeWindow:       rateLimit.StatTimeWindow,
		ResponseStatusCode:   *rateLimit.ResponseStatusCode,
		ResponseHeadersToAdd: rateLimit.ResponseHeadersToAdd,
	}
}

func bpsRateLimit(listenerPort gwv1beta1.PortNumber, policy gwpav1alpha1.RateLimitPolicy) *int64 {
	for _, port := range policy.Spec.Ports {
		if listenerPort == port.Port && port.BPS != nil {
			return port.BPS
		}
	}

	return policy.Spec.DefaultBPS
=======
func insertAgentServiceScript(chains []string) []string {
	httpCodecIndex := slices.Index(chains, httpCodecScript)
	if httpCodecIndex != -1 {
		return slices.Insert(chains, httpCodecIndex+1, agentServiceScript)
	}

	return chains
>>>>>>> 0e4331ab
}<|MERGE_RESOLUTION|>--- conflicted
+++ resolved
@@ -570,7 +570,6 @@
 	return pointer.Int32(int32(*port))
 }
 
-<<<<<<< HEAD
 func newHostnameRateLimit(hostname string, rateLimit gwpav1alpha1.RateLimitPolicy) *routecfg.RateLimit {
 	for _, h := range rateLimit.Spec.Hostnames {
 		if string(h.Hostname) == hostname {
@@ -630,7 +629,8 @@
 	}
 
 	return policy.Spec.DefaultBPS
-=======
+}
+
 func insertAgentServiceScript(chains []string) []string {
 	httpCodecIndex := slices.Index(chains, httpCodecScript)
 	if httpCodecIndex != -1 {
@@ -638,5 +638,4 @@
 	}
 
 	return chains
->>>>>>> 0e4331ab
 }