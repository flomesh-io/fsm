--- conflicted
+++ resolved
@@ -73,294 +73,4 @@
 	version := gjson.Get(json, "Version").String()
 
 	return version, nil
-<<<<<<< HEAD
-}
-
-func (c *GatewayCache) defaults() fgw.Defaults {
-	ret := fgw.Defaults{
-		EnableDebug:                    c.isDebugEnabled(),
-		DefaultPassthroughUpstreamPort: c.cfg.GetFGWSSLPassthroughUpstreamPort(),
-		StripAnyHostPort:               c.cfg.IsFGWStripAnyHostPort(),
-		ProxyPreserveHost:              c.cfg.IsFGWProxyPreserveHost(),
-		HTTP1PerRequestLoadBalancing:   c.cfg.IsFGWHTTP1PerRequestLoadBalancingEnabled(),
-		HTTP2PerRequestLoadBalancing:   c.cfg.IsFGWHTTP2PerRequestLoadBalancingEnabled(),
-		SocketTimeout:                  pointer.Int32(60),
-	}
-
-	if c.cfg.GetFeatureFlags().EnableGatewayProxyTag {
-		ret.ProxyTag = &fgw.ProxyTag{
-			SrcHostHeader: c.cfg.GetFGWProxyTag().SrcHostHeader,
-			DstHostHeader: c.cfg.GetFGWProxyTag().DstHostHeader,
-		}
-	}
-
-	return ret
-}
-
-func (c *GatewayCache) isDebugEnabled() bool {
-	switch c.cfg.GetFGWLogLevel() {
-	case "debug", "trace":
-		return true
-	default:
-		return false
-	}
-}
-
-func (c *GatewayCache) listeners(gw *gwv1beta1.Gateway, validListeners []gwtypes.Listener, policies globalPolicyAttachments) []fgw.Listener {
-	listeners := make([]fgw.Listener, 0)
-	enrichers := c.getPortPolicyEnrichers(policies)
-
-	for _, l := range validListeners {
-		listener := &fgw.Listener{
-			Protocol: l.Protocol,
-			Listen:   c.listenPort(l),
-			Port:     l.Port,
-		}
-
-		if tls := c.tls(gw, l); tls != nil {
-			listener.TLS = tls
-		}
-
-		for _, enricher := range enrichers {
-			enricher.Enrich(gw, l.Port, listener)
-		}
-
-		listeners = append(listeners, *listener)
-	}
-
-	return listeners
-}
-
-func (c *GatewayCache) listenPort(l gwtypes.Listener) gwv1beta1.PortNumber {
-	if l.Port < 1024 {
-		return l.Port + 60000
-	}
-
-	return l.Port
-}
-
-func (c *GatewayCache) tls(gw *gwv1beta1.Gateway, l gwtypes.Listener) *fgw.TLS {
-	switch l.Protocol {
-	case gwv1beta1.HTTPSProtocolType:
-		// Terminate
-		if l.TLS != nil {
-			if l.TLS.Mode == nil || *l.TLS.Mode == gwv1beta1.TLSModeTerminate {
-				return c.tlsTerminateCfg(gw, l)
-			}
-		}
-	case gwv1beta1.TLSProtocolType:
-		// Terminate & Passthrough
-		if l.TLS != nil {
-			if l.TLS.Mode == nil {
-				return c.tlsTerminateCfg(gw, l)
-			}
-
-			switch *l.TLS.Mode {
-			case gwv1beta1.TLSModeTerminate:
-				return c.tlsTerminateCfg(gw, l)
-			case gwv1beta1.TLSModePassthrough:
-				return c.tlsPassthroughCfg()
-			}
-		}
-	}
-
-	return nil
-}
-
-func (c *GatewayCache) tlsTerminateCfg(gw *gwv1beta1.Gateway, l gwtypes.Listener) *fgw.TLS {
-	return &fgw.TLS{
-		TLSModeType:  gwv1beta1.TLSModeTerminate,
-		Certificates: c.certificates(gw, l),
-	}
-}
-
-func (c *GatewayCache) tlsPassthroughCfg() *fgw.TLS {
-	return &fgw.TLS{
-		TLSModeType: gwv1beta1.TLSModePassthrough,
-		// set to false and protect it from being overwritten by the user
-		MTLS: pointer.Bool(false),
-	}
-}
-
-func (c *GatewayCache) certificates(gw *gwv1beta1.Gateway, l gwtypes.Listener) []fgw.Certificate {
-	certs := make([]fgw.Certificate, 0)
-	for _, ref := range l.TLS.CertificateRefs {
-		if string(*ref.Kind) == constants.KubernetesSecretKind && string(*ref.Group) == constants.KubernetesCoreGroup {
-			key := client.ObjectKey{
-				Namespace: gwutils.Namespace(ref.Namespace, gw.Namespace),
-				Name:      string(ref.Name),
-			}
-			secret, err := c.getSecretFromCache(key)
-
-			if err != nil {
-				log.Error().Msgf("Failed to get Secret %s: %s", key, err)
-				continue
-			}
-
-			cert := fgw.Certificate{
-				CertChain:  string(secret.Data[corev1.TLSCertKey]),
-				PrivateKey: string(secret.Data[corev1.TLSPrivateKeyKey]),
-			}
-
-			ca := string(secret.Data[corev1.ServiceAccountRootCAKey])
-			if len(ca) > 0 {
-				cert.IssuingCA = ca
-			}
-
-			certs = append(certs, cert)
-		}
-	}
-	return certs
-}
-
-func (c *GatewayCache) routeRules(gw *gwv1beta1.Gateway, validListeners []gwtypes.Listener, policies globalPolicyAttachments) (map[int32]fgw.RouteRule, map[string]serviceInfo) {
-	rules := make(map[int32]fgw.RouteRule)
-	services := make(map[string]serviceInfo)
-
-	for _, httpRoute := range c.getResourcesFromCache(HTTPRoutesResourceType, true) {
-		httpRoute := httpRoute.(*gwv1beta1.HTTPRoute)
-		processHTTPRoute(gw, validListeners, httpRoute, policies, rules, services)
-	}
-
-	for _, grpcRoute := range c.getResourcesFromCache(GRPCRoutesResourceType, true) {
-		grpcRoute := grpcRoute.(*gwv1alpha2.GRPCRoute)
-		processGRPCRoute(gw, validListeners, grpcRoute, policies, rules, services)
-	}
-
-	for _, tlsRoute := range c.getResourcesFromCache(TLSRoutesResourceType, true) {
-		tlsRoute := tlsRoute.(*gwv1alpha2.TLSRoute)
-		processTLSRoute(gw, validListeners, tlsRoute, rules)
-		processTLSBackends(tlsRoute, services)
-	}
-
-	for _, tcpRoute := range c.getResourcesFromCache(TCPRoutesResourceType, true) {
-		tcpRoute := tcpRoute.(*gwv1alpha2.TCPRoute)
-		processTCPRoute(gw, validListeners, tcpRoute, rules)
-		processTCPBackends(tcpRoute, services)
-	}
-
-	for _, udpRoute := range c.getResourcesFromCache(UDPRoutesResourceType, true) {
-		udpRoute := udpRoute.(*gwv1alpha2.UDPRoute)
-		processUDPRoute(gw, validListeners, udpRoute, rules)
-		processUDPBackends(udpRoute, services)
-	}
-
-	return rules, services
-}
-
-func (c *GatewayCache) serviceConfigs(services map[string]serviceInfo) map[string]fgw.ServiceConfig {
-	configs := make(map[string]fgw.ServiceConfig)
-	enrichers := c.getServicePolicyEnrichers()
-
-	for svcPortName, svcInfo := range services {
-		svcKey := svcInfo.svcPortName.NamespacedName
-		svc, err := c.getServiceFromCache(svcKey)
-
-		if err != nil {
-			log.Error().Msgf("Failed to get Service %s: %s", svcKey, err)
-			continue
-		}
-
-		selector, err := metav1.LabelSelectorAsSelector(&metav1.LabelSelector{
-			MatchLabels: map[string]string{
-				constants.KubernetesEndpointSliceServiceNameLabel: svc.Name,
-			},
-		})
-		if err != nil {
-			log.Error().Msgf("Failed to convert LabelSelector to Selector: %s", err)
-			continue
-		}
-
-		endpointSliceList, err := c.informers.GetListers().EndpointSlice.EndpointSlices(svc.Namespace).List(selector)
-		if err != nil {
-			log.Error().Msgf("Failed to list EndpointSlice of Service %s: %s", svcKey, err)
-			continue
-		}
-
-		if len(endpointSliceList) == 0 {
-			continue
-		}
-
-		svcPort, err := getServicePort(svc, svcInfo.svcPortName.Port)
-		if err != nil {
-			log.Error().Msgf("Failed to get ServicePort: %s", err)
-			continue
-		}
-
-		filteredSlices := filterEndpointSliceList(endpointSliceList, svcPort)
-		if len(filteredSlices) == 0 {
-			log.Error().Msgf("no valid endpoints found for Service %s and port %+v", svcKey, svcPort)
-			continue
-		}
-
-		endpointSet := make(map[endpointInfo]struct{})
-		for _, eps := range filteredSlices {
-			for _, endpoint := range eps.Endpoints {
-				if !isEndpointReady(endpoint) {
-					continue
-				}
-				endpointPort := findPort(eps.Ports, svcPort)
-
-				for _, address := range endpoint.Addresses {
-					ep := endpointInfo{address: address, port: endpointPort}
-					endpointSet[ep] = struct{}{}
-				}
-			}
-		}
-
-		svcCfg := &fgw.ServiceConfig{
-			//Filters:   svcInfo.filters,
-			Endpoints: make(map[string]fgw.Endpoint),
-		}
-
-		for ep := range endpointSet {
-			hostport := fmt.Sprintf("%s:%d", ep.address, ep.port)
-			svcCfg.Endpoints[hostport] = fgw.Endpoint{
-				Weight: 1,
-			}
-		}
-
-		for _, enricher := range enrichers {
-			enricher.Enrich(svcPortName, svcCfg)
-		}
-
-		configs[svcPortName] = *svcCfg
-	}
-
-	return configs
-}
-
-func (c *GatewayCache) chains() fgw.Chains {
-	if c.cfg.GetFeatureFlags().EnableGatewayAgentService {
-		return fgw.Chains{
-			HTTPRoute:      insertAgentServiceScript(defaultHTTPChains),
-			HTTPSRoute:     insertAgentServiceScript(defaultHTTPSChains),
-			TLSPassthrough: defaultTLSPassthroughChains,
-			TLSTerminate:   defaultTLSTerminateChains,
-			TCPRoute:       defaultTCPChains,
-			UDPRoute:       defaultUDPChains,
-		}
-	}
-
-	if c.cfg.GetFeatureFlags().EnableGatewayProxyTag {
-		return fgw.Chains{
-			HTTPRoute:      insertProxyTagScript(defaultHTTPChains),
-			HTTPSRoute:     insertProxyTagScript(defaultHTTPSChains),
-			TLSPassthrough: defaultTLSPassthroughChains,
-			TLSTerminate:   defaultTLSTerminateChains,
-			TCPRoute:       defaultTCPChains,
-			UDPRoute:       defaultUDPChains,
-		}
-	}
-
-	return fgw.Chains{
-		HTTPRoute:      defaultHTTPChains,
-		HTTPSRoute:     defaultHTTPSChains,
-		TLSPassthrough: defaultTLSPassthroughChains,
-		TLSTerminate:   defaultTLSTerminateChains,
-		TCPRoute:       defaultTCPChains,
-		UDPRoute:       defaultUDPChains,
-	}
-=======
->>>>>>> 1cd7857f
 }