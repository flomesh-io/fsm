--- conflicted
+++ resolved
@@ -370,20 +370,13 @@
 	return obj, nil
 }
 
-<<<<<<< HEAD
-func (c *GatewayCache) isHeadlessServiceWithoutSelector(key client.ObjectKey) bool {
-=======
 func (c *GatewayCache) isHeadlessService(key client.ObjectKey) bool {
->>>>>>> 1cd7857f
 	service, err := c.getServiceFromCache(key)
 	if err != nil {
 		log.Error().Msgf("failed to get service from cache: %v", err)
 		return false
 	}
 
-<<<<<<< HEAD
-	return service.Spec.ClusterIP == corev1.ClusterIPNone && len(service.Spec.Selector) == 0
-=======
 	return k8s.IsHeadlessService(*service)
 }
 
@@ -496,5 +489,4 @@
 	}
 
 	return true
->>>>>>> 1cd7857f
 }