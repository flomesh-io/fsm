--- conflicted
+++ resolved
@@ -42,19 +42,11 @@
 		gw.gatewaysInformer = cache.NewSharedIndexInformer(
 			&cache.ListWatch{
 				ListFunc: func(options metav1.ListOptions) (runtime.Object, error) {
-<<<<<<< HEAD
-					return gw.serviceResource.gatewayClient.GatewayV1beta1().Gateways(gw.serviceResource.fsmNamespace).List(gw.serviceResource.ctx, options)
-				},
-
-				WatchFunc: func(options metav1.ListOptions) (watch.Interface, error) {
-					return gw.serviceResource.gatewayClient.GatewayV1beta1().Gateways(gw.serviceResource.fsmNamespace).Watch(gw.serviceResource.ctx, options)
-=======
 					return gw.serviceResource.gatewayClient.GatewayV1().Gateways(gw.serviceResource.fsmNamespace).List(gw.serviceResource.ctx, options)
 				},
 
 				WatchFunc: func(options metav1.ListOptions) (watch.Interface, error) {
 					return gw.serviceResource.gatewayClient.GatewayV1().Gateways(gw.serviceResource.fsmNamespace).Watch(gw.serviceResource.ctx, options)
->>>>>>> 1cd7857f
 				},
 			},
 			&gwv1.Gateway{},
@@ -66,11 +58,7 @@
 }
 
 func (gw *GatewaySource) Upsert(key string, raw interface{}) error {
-<<<<<<< HEAD
-	_, ok := raw.(*gwv1beta1.Gateway)
-=======
 	_, ok := raw.(*gwv1.Gateway)
->>>>>>> 1cd7857f
 	if !ok {
 		log.Warn().Msgf("Upsert got invalid type, raw:%v", raw)
 		return nil
@@ -132,11 +120,7 @@
 						if httpPort := gw.serviceResource.controller.GetViaIngressHTTPPort(); httpPort > 0 &&
 							strings.EqualFold(protocol, strings.ToUpper(constants.ProtocolHTTP)) &&
 							uint(gatewayListener.Port) == httpPort {
-<<<<<<< HEAD
-							gatewayNs := gwv1beta1.Namespace(gateway.Namespace)
-=======
 							gatewayNs := gwv1.Namespace(gateway.Namespace)
->>>>>>> 1cd7857f
 							gatewayPort := gatewayListener.Port
 							parentRefs = append(parentRefs, gwv1.ParentReference{
 								Namespace: &gatewayNs,
@@ -146,11 +130,7 @@
 						if grpcPort := gw.serviceResource.controller.GetViaIngressGRPCPort(); grpcPort > 0 &&
 							strings.EqualFold(protocol, strings.ToUpper(constants.ProtocolGRPC)) &&
 							uint(gatewayListener.Port) == grpcPort {
-<<<<<<< HEAD
-							gatewayNs := gwv1beta1.Namespace(gateway.Namespace)
-=======
 							gatewayNs := gwv1.Namespace(gateway.Namespace)
->>>>>>> 1cd7857f
 							gatewayPort := gatewayListener.Port
 							parentRefs = append(parentRefs, gwv1.ParentReference{
 								Namespace: &gatewayNs,
@@ -161,11 +141,7 @@
 						if httpPort := gw.serviceResource.controller.GetViaEgressHTTPPort(); httpPort > 0 &&
 							strings.EqualFold(protocol, strings.ToUpper(constants.ProtocolHTTP)) &&
 							uint(gatewayListener.Port) == httpPort {
-<<<<<<< HEAD
-							gatewayNs := gwv1beta1.Namespace(gateway.Namespace)
-=======
 							gatewayNs := gwv1.Namespace(gateway.Namespace)
->>>>>>> 1cd7857f
 							gatewayPort := gatewayListener.Port
 							parentRefs = append(parentRefs, gwv1.ParentReference{
 								Namespace: &gatewayNs,
@@ -175,11 +151,7 @@
 						if grpcPort := gw.serviceResource.controller.GetViaEgressGRPCPort(); grpcPort > 0 &&
 							strings.EqualFold(protocol, strings.ToUpper(constants.ProtocolGRPC)) &&
 							uint(gatewayListener.Port) == grpcPort {
-<<<<<<< HEAD
-							gatewayNs := gwv1beta1.Namespace(gateway.Namespace)
-=======
 							gatewayNs := gwv1.Namespace(gateway.Namespace)
->>>>>>> 1cd7857f
 							gatewayPort := gatewayListener.Port
 							parentRefs = append(parentRefs, gwv1.ParentReference{
 								Namespace: &gatewayNs,
@@ -206,15 +178,6 @@
 	})
 }
 
-<<<<<<< HEAD
-func (gw *GatewaySource) updateGatewayHTTPRoute(k8sSvc *apiv1.Service, portSpec apiv1.ServicePort, parentRefs []gwv1beta1.ParentReference) {
-	var newRt *gwv1beta1.HTTPRoute
-	var exists bool
-	svcResource := gw.serviceResource
-	httpRouteClient := svcResource.gatewayClient.GatewayV1beta1().HTTPRoutes(k8sSvc.Namespace)
-	if existRt, err := httpRouteClient.Get(svcResource.ctx, k8sSvc.Name, metav1.GetOptions{}); err != nil {
-		newRt = &gwv1beta1.HTTPRoute{
-=======
 func (gw *GatewaySource) updateGatewayHTTPRoute(k8sSvc *apiv1.Service, portSpec apiv1.ServicePort, parentRefs []gwv1.ParentReference) {
 	var newRt *gwv1.HTTPRoute
 	var exists bool
@@ -222,7 +185,6 @@
 	httpRouteClient := svcResource.gatewayClient.GatewayV1().HTTPRoutes(k8sSvc.Namespace)
 	if existRt, err := httpRouteClient.Get(svcResource.ctx, k8sSvc.Name, metav1.GetOptions{}); err != nil {
 		newRt = &gwv1.HTTPRoute{
->>>>>>> 1cd7857f
 			ObjectMeta: metav1.ObjectMeta{
 				Namespace: k8sSvc.Namespace,
 				Name:      k8sSvc.Name,
@@ -269,15 +231,6 @@
 	}
 }
 
-<<<<<<< HEAD
-func (gw *GatewaySource) updateGatewayGRPCRoute(k8sSvc *apiv1.Service, portSpec apiv1.ServicePort, parentRefs []gwv1beta1.ParentReference) {
-	var newRt *gwv1alpha2.GRPCRoute
-	var exists bool
-	svcResource := gw.serviceResource
-	grpcRouteClient := svcResource.gatewayClient.GatewayV1alpha2().GRPCRoutes(k8sSvc.Namespace)
-	if existRt, err := grpcRouteClient.Get(svcResource.ctx, k8sSvc.Name, metav1.GetOptions{}); err != nil {
-		newRt = &gwv1alpha2.GRPCRoute{
-=======
 func (gw *GatewaySource) updateGatewayGRPCRoute(k8sSvc *apiv1.Service, portSpec apiv1.ServicePort, parentRefs []gwv1.ParentReference) {
 	var newRt *gwv1.GRPCRoute
 	var exists bool
@@ -285,7 +238,6 @@
 	grpcRouteClient := svcResource.gatewayClient.GatewayV1().GRPCRoutes(k8sSvc.Namespace)
 	if existRt, err := grpcRouteClient.Get(svcResource.ctx, k8sSvc.Name, metav1.GetOptions{}); err != nil {
 		newRt = &gwv1.GRPCRoute{
->>>>>>> 1cd7857f
 			ObjectMeta: metav1.ObjectMeta{
 				Namespace: k8sSvc.Namespace,
 				Name:      k8sSvc.Name,
@@ -334,11 +286,7 @@
 	}
 }
 
-<<<<<<< HEAD
-func (gw *GatewaySource) updateGatewayTCPRoute(k8sSvc *apiv1.Service, portSpec apiv1.ServicePort, parentRefs []gwv1beta1.ParentReference) {
-=======
 func (gw *GatewaySource) updateGatewayTCPRoute(k8sSvc *apiv1.Service, portSpec apiv1.ServicePort, parentRefs []gwv1.ParentReference) {
->>>>>>> 1cd7857f
 	var newRt *gwv1alpha2.TCPRoute
 	var exists bool
 	svcResource := gw.serviceResource
@@ -384,38 +332,22 @@
 
 func (gw *GatewaySource) deleteGatewayRoute(name, namespace string) {
 	svcResource := gw.serviceResource
-<<<<<<< HEAD
-	httpRouteClient := svcResource.gatewayClient.GatewayV1beta1().HTTPRoutes(namespace)
-	_ = httpRouteClient.Delete(svcResource.ctx, name, metav1.DeleteOptions{})
-
-	grpcRouteClient := svcResource.gatewayClient.GatewayV1alpha2().GRPCRoutes(namespace)
-=======
 	httpRouteClient := svcResource.gatewayClient.GatewayV1().HTTPRoutes(namespace)
 	_ = httpRouteClient.Delete(svcResource.ctx, name, metav1.DeleteOptions{})
 
 	grpcRouteClient := svcResource.gatewayClient.GatewayV1().GRPCRoutes(namespace)
->>>>>>> 1cd7857f
 	_ = grpcRouteClient.Delete(svcResource.ctx, name, metav1.DeleteOptions{})
 
 	tcpRouteClient := svcResource.gatewayClient.GatewayV1alpha2().TCPRoutes(namespace)
 	_ = tcpRouteClient.Delete(svcResource.ctx, name, metav1.DeleteOptions{})
 }
 
-<<<<<<< HEAD
-func (gw *GatewaySource) getGatewayRouteHostnamesForService(k8sSvc *apiv1.Service) []gwv1beta1.Hostname {
-	svcResource := gw.serviceResource
-	hostnames := []gwv1beta1.Hostname{
-		gwv1beta1.Hostname(k8sSvc.Name),
-		gwv1beta1.Hostname(fmt.Sprintf("%s.%s", k8sSvc.Name, k8sSvc.Namespace)),
-		gwv1beta1.Hostname(fmt.Sprintf("%s.%s.svc", k8sSvc.Name, k8sSvc.Namespace)),
-=======
 func (gw *GatewaySource) getGatewayRouteHostnamesForService(k8sSvc *apiv1.Service) []gwv1.Hostname {
 	svcResource := gw.serviceResource
 	hostnames := []gwv1.Hostname{
 		gwv1.Hostname(k8sSvc.Name),
 		gwv1.Hostname(fmt.Sprintf("%s.%s", k8sSvc.Name, k8sSvc.Namespace)),
 		gwv1.Hostname(fmt.Sprintf("%s.%s.svc", k8sSvc.Name, k8sSvc.Namespace)),
->>>>>>> 1cd7857f
 	}
 	endpointsClient := svcResource.kubeClient.CoreV1().Endpoints(k8sSvc.Namespace)
 	if endpoints, err := endpointsClient.Get(svcResource.ctx, k8sSvc.Name, metav1.GetOptions{}); err == nil {
