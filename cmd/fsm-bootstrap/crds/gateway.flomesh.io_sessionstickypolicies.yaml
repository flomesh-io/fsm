--- conflicted
+++ resolved
@@ -6,11 +6,7 @@
     controller-gen.kubebuilder.io/version: v0.15.0
   labels:
     app.kubernetes.io/name: flomesh.io
-<<<<<<< HEAD
-    gateway.networking.k8s.io/policy: "true"
-=======
     gateway.networking.k8s.io/policy: Direct
->>>>>>> 1cd7857f
   name: sessionstickypolicies.gateway.flomesh.io
 spec:
   group: gateway.flomesh.io
