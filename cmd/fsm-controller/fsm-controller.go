// Package main implements the main entrypoint for fsm-controller and utility routines to
// bootstrap the various internal components of fsm-controller.
// fsm-controller is the core control plane component in FSM responsible for programming sidecar proxies.
package main

import (
	"context"
	"flag"
	"fmt"
	"net/http"
	"os"
	"path"
	"strings"
	"time"

	connectorClientset "github.com/flomesh-io/fsm/pkg/gen/client/connector/clientset/versioned"
	machineClientset "github.com/flomesh-io/fsm/pkg/gen/client/machine/clientset/versioned"
	policyAttachmentClientset "github.com/flomesh-io/fsm/pkg/gen/client/policyattachment/clientset/versioned"

	ctrl "sigs.k8s.io/controller-runtime"
	ctrlwh "sigs.k8s.io/controller-runtime/pkg/webhook"

	fctx "github.com/flomesh-io/fsm/pkg/context"
	"github.com/flomesh-io/fsm/pkg/manager/basic"
	"github.com/flomesh-io/fsm/pkg/manager/listeners"
	"github.com/flomesh-io/fsm/pkg/manager/logging"
	recon "github.com/flomesh-io/fsm/pkg/manager/reconciler"
	mrepo "github.com/flomesh-io/fsm/pkg/manager/repo"
	"github.com/flomesh-io/fsm/pkg/manager/webhook"
	"github.com/flomesh-io/fsm/pkg/repo"

	smiAccessClient "github.com/servicemeshinterface/smi-sdk-go/pkg/gen/client/access/clientset/versioned"
	smiTrafficSpecClient "github.com/servicemeshinterface/smi-sdk-go/pkg/gen/client/specs/clientset/versioned"
	smiTrafficSplitClient "github.com/servicemeshinterface/smi-sdk-go/pkg/gen/client/split/clientset/versioned"
	admissionv1 "k8s.io/api/admissionregistration/v1"
	corev1 "k8s.io/api/core/v1"
	extensionsClientset "k8s.io/apiextensions-apiserver/pkg/client/clientset/clientset"
	metav1 "k8s.io/apimachinery/pkg/apis/meta/v1"
	clientgoscheme "k8s.io/client-go/kubernetes/scheme"
	gwscheme "sigs.k8s.io/gateway-api/pkg/client/clientset/versioned/scheme"

	connectorscheme "github.com/flomesh-io/fsm/pkg/gen/client/connector/clientset/versioned/scheme"
	machinescheme "github.com/flomesh-io/fsm/pkg/gen/client/machine/clientset/versioned/scheme"
	mcscheme "github.com/flomesh-io/fsm/pkg/gen/client/multicluster/clientset/versioned/scheme"
	nsigscheme "github.com/flomesh-io/fsm/pkg/gen/client/namespacedingress/clientset/versioned/scheme"
	pascheme "github.com/flomesh-io/fsm/pkg/gen/client/policyattachment/clientset/versioned/scheme"

	"github.com/spf13/pflag"
	"k8s.io/apimachinery/pkg/runtime"
	"k8s.io/client-go/kubernetes"
	"k8s.io/client-go/tools/clientcmd"

	_ "k8s.io/client-go/plugin/pkg/client/auth/gcp"

	gatewayApiClientset "sigs.k8s.io/gateway-api/pkg/client/clientset/versioned"

	configClientset "github.com/flomesh-io/fsm/pkg/gen/client/config/clientset/versioned"
	multiclusterClientset "github.com/flomesh-io/fsm/pkg/gen/client/multicluster/clientset/versioned"
	nsigClientset "github.com/flomesh-io/fsm/pkg/gen/client/namespacedingress/clientset/versioned"
	networkingClientset "github.com/flomesh-io/fsm/pkg/gen/client/networking/clientset/versioned"
	pluginClientset "github.com/flomesh-io/fsm/pkg/gen/client/plugin/clientset/versioned"
	policyClientset "github.com/flomesh-io/fsm/pkg/gen/client/policy/clientset/versioned"

	_ "github.com/flomesh-io/fsm/pkg/sidecar/providers/pipy/driver"

	"github.com/flomesh-io/fsm/pkg/catalog"
	"github.com/flomesh-io/fsm/pkg/certificate"
	"github.com/flomesh-io/fsm/pkg/certificate/providers"
	"github.com/flomesh-io/fsm/pkg/configurator"
	"github.com/flomesh-io/fsm/pkg/constants"
	"github.com/flomesh-io/fsm/pkg/debugger"
	"github.com/flomesh-io/fsm/pkg/endpoint"
	"github.com/flomesh-io/fsm/pkg/errcode"
	"github.com/flomesh-io/fsm/pkg/health"
	"github.com/flomesh-io/fsm/pkg/httpserver"
	"github.com/flomesh-io/fsm/pkg/ingress"
	"github.com/flomesh-io/fsm/pkg/k8s"
	"github.com/flomesh-io/fsm/pkg/k8s/events"
	"github.com/flomesh-io/fsm/pkg/k8s/informers"
	"github.com/flomesh-io/fsm/pkg/logger"
	"github.com/flomesh-io/fsm/pkg/messaging"
	"github.com/flomesh-io/fsm/pkg/metricsstore"
	"github.com/flomesh-io/fsm/pkg/multicluster"
	"github.com/flomesh-io/fsm/pkg/plugin"
	"github.com/flomesh-io/fsm/pkg/policy"
	"github.com/flomesh-io/fsm/pkg/providers/fsm"
	"github.com/flomesh-io/fsm/pkg/providers/kube"
	"github.com/flomesh-io/fsm/pkg/reconciler"
	"github.com/flomesh-io/fsm/pkg/service"
	"github.com/flomesh-io/fsm/pkg/sidecar"
	"github.com/flomesh-io/fsm/pkg/signals"
	"github.com/flomesh-io/fsm/pkg/smi"
	"github.com/flomesh-io/fsm/pkg/validator"
	"github.com/flomesh-io/fsm/pkg/version"
)

const (
	xdsServerCertificateCommonName = "ads"
)

var (
	verbosity                  string
	meshName                   string // An ID that uniquely identifies an FSM instance
	fsmNamespace               string
	fsmServiceAccount          string
	validatorWebhookConfigName string
	caBundleSecretName         string
	fsmMeshConfigName          string
	fsmVersion                 string
	trustDomain                string

	certProviderKind          string
	enableMeshRootCertificate bool

	tresorOptions      providers.TresorOptions
	vaultOptions       providers.VaultOptions
	certManagerOptions providers.CertManagerOptions

	enableReconciler      bool
	validateTrafficTarget bool

	scheme = runtime.NewScheme()
)

var (
	flags = pflag.NewFlagSet(`fsm-controller`, pflag.ExitOnError)
	log   = logger.New("fsm-controller/main")
)

func init() {
	flags.StringVarP(&verbosity, "verbosity", "v", constants.DefaultFSMLogLevel, "Set boot log verbosity level")
	flags.StringVar(&meshName, "mesh-name", "", "FSM mesh name")
	flags.StringVar(&fsmNamespace, "fsm-namespace", "", "FSM controller's namespace")
	flags.StringVar(&fsmServiceAccount, "fsm-service-account", "", "FSM controller's service account")
	flags.StringVar(&validatorWebhookConfigName, "validator-webhook-config", "", "Name of the ValidatingWebhookConfiguration for the resource validator webhook")
	flags.StringVar(&fsmMeshConfigName, "fsm-config-name", "fsm-mesh-config", "Name of the FSM MeshConfig")
	flags.StringVar(&fsmVersion, "fsm-version", "", "Version of FSM")

	// Generic certificate manager/provider options
	flags.StringVar(&certProviderKind, "certificate-manager", providers.TresorKind.String(), fmt.Sprintf("Certificate manager, one of [%v]", providers.ValidCertificateProviders))
	flags.BoolVar(&enableMeshRootCertificate, "enable-mesh-root-certificate", false, "Enable unsupported MeshRootCertificate to create the FSM Certificate Manager")
	flags.StringVar(&caBundleSecretName, "ca-bundle-secret-name", "", "Name of the Kubernetes Secret for the FSM CA bundle")

	// TODO (#4502): Remove when we add full MRC support
	flags.StringVar(&trustDomain, "trust-domain", "cluster.local", "The trust domain to use as part of the common name when requesting new certificates")

	// Vault certificate manager/provider options
	flags.StringVar(&vaultOptions.VaultProtocol, "vault-protocol", "http", "Host name of the Hashi Vault")
	flags.StringVar(&vaultOptions.VaultHost, "vault-host", "vault.default.svc.cluster.local", "Host name of the Hashi Vault")
	flags.StringVar(&vaultOptions.VaultToken, "vault-token", "", "Secret token for the the Hashi Vault")
	flags.StringVar(&vaultOptions.VaultRole, "vault-role", "flomesh", "Name of the Vault role dedicated to Flomesh Service Mesh")
	flags.IntVar(&vaultOptions.VaultPort, "vault-port", 8200, "Port of the Hashi Vault")
	flags.StringVar(&vaultOptions.VaultTokenSecretName, "vault-token-secret-name", "", "Name of the secret storing the Vault token used in FSM")
	flags.StringVar(&vaultOptions.VaultTokenSecretKey, "vault-token-secret-key", "", "Key for the vault token used in FSM")

	// Cert-manager certificate manager/provider options
	flags.StringVar(&certManagerOptions.IssuerName, "cert-manager-issuer-name", "fsm-ca", "cert-manager issuer name")
	flags.StringVar(&certManagerOptions.IssuerKind, "cert-manager-issuer-kind", "Issuer", "cert-manager issuer kind")
	flags.StringVar(&certManagerOptions.IssuerGroup, "cert-manager-issuer-group", "cert-manager.io", "cert-manager issuer group")

	// Reconciler options
	flags.BoolVar(&enableReconciler, "enable-reconciler", false, "Enable reconciler for CDRs, mutating webhook and validating webhook")
	flags.BoolVar(&validateTrafficTarget, "validate-traffic-target", true, "Enable traffic target validation")

	_ = clientgoscheme.AddToScheme(scheme)
	_ = admissionv1.AddToScheme(scheme)
	_ = gwscheme.AddToScheme(scheme)
	_ = mcscheme.AddToScheme(scheme)
	_ = nsigscheme.AddToScheme(scheme)
	_ = pascheme.AddToScheme(scheme)
	_ = machinescheme.AddToScheme(scheme)
	_ = connectorscheme.AddToScheme(scheme)
}

// TODO(#4502): This function can be deleted once we get rid of cert options.
func getCertOptions() (providers.Options, error) {
	switch providers.Kind(certProviderKind) {
	case providers.TresorKind:
		tresorOptions.SecretName = caBundleSecretName
		return tresorOptions, nil
	case providers.VaultKind:
		vaultOptions.VaultTokenSecretNamespace = fsmNamespace
		return vaultOptions, nil
	case providers.CertManagerKind:
		return certManagerOptions, nil
	}
	return nil, fmt.Errorf("unknown certificate provider kind: %s", certProviderKind)
}

//gocyclo:ignore
func main() {
	log.Info().Msgf("Starting fsm-controller %s; %s; %s", version.Version, version.GitCommit, version.BuildDate)
	if err := parseFlags(); err != nil {
		log.Fatal().Err(err).Str(errcode.Kind, errcode.ErrInvalidCLIArgument.String()).Msg("Error parsing cmd line arguments")
	}

	if err := logger.SetLogLevel(verbosity); err != nil {
		log.Fatal().Err(err).Msg("Error setting log level")
	}

	// Initialize kube config and client
	kubeConfig, err := clientcmd.BuildConfigFromFlags("", "")
	if err != nil {
		log.Fatal().Err(err).Msg("Error creating kube configs using in-cluster config")
	}
	kubeClient := kubernetes.NewForConfigOrDie(kubeConfig)
	policyClient := policyClientset.NewForConfigOrDie(kubeConfig)
	pluginClient := pluginClientset.NewForConfigOrDie(kubeConfig)
	machineClient := machineClientset.NewForConfigOrDie(kubeConfig)
	connectorClient := connectorClientset.NewForConfigOrDie(kubeConfig)
	configClient := configClientset.NewForConfigOrDie(kubeConfig)
	multiclusterClient := multiclusterClientset.NewForConfigOrDie(kubeConfig)
	networkingClient := networkingClientset.NewForConfigOrDie(kubeConfig)

	k8s.SetTrustDomain(trustDomain)

	// Initialize the generic Kubernetes event recorder and associate it with the fsm-controller pod resource
	controllerPod, err := getFSMControllerPod(kubeClient)
	if err != nil {
		log.Fatal().Msg("Error fetching fsm-controller pod")
	}
	eventRecorder := events.GenericEventRecorder()
	if err := eventRecorder.Initialize(controllerPod, kubeClient, fsmNamespace); err != nil {
		log.Fatal().Msg("Error initializing generic event recorder")
	}

	// This ensures CLI parameters (and dependent values) are correct.
	if err := validateCLIParams(); err != nil {
		events.GenericEventRecorder().FatalEvent(err, events.InvalidCLIParameters, "Error validating CLI parameters")
	}

	background := fctx.ControllerContext{
		FsmNamespace:  fsmNamespace,
		KubeConfig:    kubeConfig,
		DebugHandlers: make(map[string]http.Handler),
	}
	ctx, cancel := context.WithCancel(&background)
	stop := signals.RegisterExitHandlers(cancel)
	background.CancelFunc = cancel
	background.Stop = stop

	// Start the default metrics store
	startMetricsStore()

	msgBroker := messaging.NewBroker(stop)

	smiTrafficSplitClientSet := smiTrafficSplitClient.NewForConfigOrDie(kubeConfig)
	smiTrafficSpecClientSet := smiTrafficSpecClient.NewForConfigOrDie(kubeConfig)
	smiTrafficTargetClientSet := smiAccessClient.NewForConfigOrDie(kubeConfig)
	gatewayAPIClient := gatewayApiClientset.NewForConfigOrDie(kubeConfig)
	namespacedIngressClient := nsigClientset.NewForConfigOrDie(kubeConfig)
	policyAttachmentClient := policyAttachmentClientset.NewForConfigOrDie(kubeConfig)

	informerCollection, err := informers.NewInformerCollection(meshName, stop,
		informers.WithKubeClient(kubeClient),
		informers.WithSMIClients(smiTrafficSplitClientSet, smiTrafficSpecClientSet, smiTrafficTargetClientSet),
		informers.WithConfigClient(configClient, fsmMeshConfigName, fsmNamespace),
		informers.WithPolicyClient(policyClient),
		informers.WithPluginClient(pluginClient),
		informers.WithMachineClient(machineClient),
		informers.WithConnectorClient(connectorClient),
		informers.WithMultiClusterClient(multiclusterClient),
		informers.WithNetworkingClient(networkingClient),
		informers.WithIngressClient(kubeClient, namespacedIngressClient),
		informers.WithGatewayAPIClient(gatewayAPIClient),
		informers.WithPolicyAttachmentClient(policyAttachmentClient),
	)
	if err != nil {
		events.GenericEventRecorder().FatalEvent(err, events.InitializationError, "Error creating informer collection")
	}

	// This component will be watching resources in the config.flomesh.io API group
	cfg := configurator.NewConfigurator(informerCollection, fsmNamespace, fsmMeshConfigName, msgBroker)
	err = sidecar.InstallDriver(cfg.GetSidecarClass())
	if err != nil {
		events.GenericEventRecorder().FatalEvent(err, events.InitializationError, "Error creating sidecar driver")
	}

	k8sClient := k8s.NewKubernetesController(informerCollection, policyClient, pluginClient, msgBroker)

	meshSpec := smi.NewSMIClient(informerCollection, fsmNamespace, k8sClient, msgBroker)

	certOpts, err := getCertOptions()
	if err != nil {
		log.Fatal().Err(err).Msg("Error getting certificate options")
	}

	// Intitialize certificate manager/provider
	var certManager *certificate.Manager
	if enableMeshRootCertificate {
		certManager, err = providers.NewCertificateManagerFromMRC(ctx, kubeClient, kubeConfig, cfg, fsmNamespace,
			certOpts, msgBroker, informerCollection, 5*time.Second)
		if err != nil {
			events.GenericEventRecorder().FatalEvent(err, events.InvalidCertificateManager,
				"Error fetching certificate manager of kind %s from MRC", certProviderKind)
		}
	} else {
		certManager, err = providers.NewCertificateManager(ctx, kubeClient, kubeConfig, cfg, fsmNamespace,
			certOpts, msgBroker, 5*time.Second, trustDomain)
		if err != nil {
			events.GenericEventRecorder().FatalEvent(err, events.InvalidCertificateManager,
				"Error fetching certificate manager of kind %s", certProviderKind)
		}
	}

	policyController := policy.NewPolicyController(informerCollection, kubeClient, k8sClient, msgBroker)
	pluginController := plugin.NewPluginController(informerCollection, kubeClient, k8sClient, msgBroker)
	multiclusterController := multicluster.NewMultiClusterController(informerCollection, kubeClient, k8sClient, msgBroker)

	kubeProvider := kube.NewClient(k8sClient, cfg)
	multiclusterProvider := fsm.NewClient(multiclusterController, cfg)

	endpointsProviders := []endpoint.Provider{kubeProvider, multiclusterProvider}
	serviceProviders := []service.Provider{kubeProvider, multiclusterProvider}

	if err := ingress.Initialize(kubeClient, k8sClient, stop, cfg, certManager, msgBroker); err != nil {
		events.GenericEventRecorder().FatalEvent(err, events.InitializationError, "Error creating Ingress client")
	}

	meshCatalog := catalog.NewMeshCatalog(
		k8sClient,
		meshSpec,
		certManager,
		policyController,
		pluginController,
		multiclusterController,
		stop,
		cfg,
		serviceProviders,
		endpointsProviders,
		msgBroker,
	)

	proxyServiceCert, err := certManager.IssueCertificate(xdsServerCertificateCommonName, certificate.Internal)
	if err != nil {
		events.GenericEventRecorder().FatalEvent(err, events.CertificateIssuanceFailure, "Error issuing XDS certificate to ADS server")
	}

	background.Configurator = cfg
	background.MeshCatalog = meshCatalog
	background.CertManager = certManager
	background.MsgBroker = msgBroker
	background.ProxyServiceCert = proxyServiceCert
	background.ProxyServerPort = cfg.GetProxyServerPort()

	// Create and start the sidecar proxy service
	healthProbes, err := sidecar.Start(ctx)
	if err != nil {
		events.GenericEventRecorder().FatalEvent(err, events.InitializationError, "Error initializing proxy control server")
	}

	clientset := extensionsClientset.NewForConfigOrDie(kubeConfig)

	if err = validator.NewValidatingWebhook(ctx, cfg, validatorWebhookConfigName, fsmNamespace, fsmVersion, meshName, enableReconciler, validateTrafficTarget, certManager, kubeClient, k8sClient, policyController); err != nil {
		events.GenericEventRecorder().FatalEvent(err, events.InitializationError, "Error starting the validating webhook server")
	}

	version.SetMetric()

	// Initialize FSM's http service server
	httpServer := httpserver.NewHTTPServer(constants.FSMHTTPServerPort)
	// Health/Liveness probes
	funcProbes := []health.Probes{healthProbes, smi.HealthChecker{DiscoveryClient: clientset.Discovery()}}
	httpServer.AddHandlers(map[string]http.Handler{
		constants.FSMControllerReadinessPath: health.ReadinessHandler(funcProbes, nil),
		constants.FSMControllerLivenessPath:  health.LivenessHandler(funcProbes, nil),
	})
	// Metrics
	httpServer.AddHandler(constants.MetricsPath, metricsstore.DefaultMetricsStore.Handler())
	// Version
	httpServer.AddHandler(constants.VersionPath, version.GetVersionHandler())
	// Supported SMI Versions
	httpServer.AddHandler(constants.FSMControllerSMIVersionPath, smi.GetSmiClientVersionHTTPHandler())

	// Start HTTP server
	err = httpServer.Start()
	if err != nil {
		log.Fatal().Err(err).Msgf("Failed to start FSM metrics/probes HTTP server")
	}

	// Create DebugServer and start its config event listener.
	// Listener takes care to start and stop the debug server as appropriate
	debugConfig := debugger.NewDebugConfig(certManager, meshCatalog, kubeConfig, kubeClient, cfg, k8sClient, msgBroker)
	go debugConfig.StartDebugServerConfigListener(background.DebugHandlers, stop)

	// Start the k8s pod watcher that updates corresponding k8s secrets
	go k8s.WatchAndUpdateProxyBootstrapSecret(kubeClient, msgBroker, stop)
	// Start the global log level watcher that updates the log level dynamically
	go k8s.WatchAndUpdateLogLevel(msgBroker, stop)

	if enableReconciler {
		log.Info().Msgf("FSM reconciler enabled for validating webhook")
		err = reconciler.NewReconcilerClient(kubeClient, nil, meshName, fsmVersion, stop, reconciler.ValidatingWebhookInformerKey)
		if err != nil {
			events.GenericEventRecorder().FatalEvent(err, events.InitializationError, "Error creating reconciler client to reconcile validating webhook")
		}
	}

	mgr, err := ctrl.NewManager(kubeConfig, ctrl.Options{
		Scheme:                  scheme,
		LeaderElection:          true,
		LeaderElectionNamespace: cfg.GetFSMNamespace(),
		LeaderElectionID:        constants.FSMControllerLeaderElectionID,
		WebhookServer:           ctrlwh.NewServer(ctrlwh.Options{Port: constants.FSMWebhookPort}),
	})
	if err != nil {
		events.GenericEventRecorder().FatalEvent(err, events.InitializationError, "Error creating manager")
	}

<<<<<<< HEAD
	background.Client = mgr.GetClient()
	background.Manager = mgr
	background.Scheme = mgr.GetScheme()
	background.KubeClient = kubeClient
	background.RepoClient = repo.NewRepoClient(fmt.Sprintf("%s://%s:%d", "http", cfg.GetRepoServerIPAddr(), cfg.GetProxyServerPort()), cfg.GetFSMLogLevel())
	background.InformerCollection = informerCollection
	background.MeshName = meshName
	background.FSMVersion = fsmVersion

	for _, f := range []func(context.Context) error{
=======
	repoClient := repo.NewRepoClient(fmt.Sprintf("%s://%s:%d", "http", cfg.GetRepoServerIPAddr(), cfg.GetProxyServerPort()), cfg.GetFSMLogLevel())
	cctx := &fctx.ControllerContext{
		Client:             mgr.GetClient(),
		Manager:            mgr,
		Scheme:             mgr.GetScheme(),
		KubeClient:         kubeClient,
		KubeConfig:         kubeConfig,
		Config:             cfg,
		InformerCollection: informerCollection,
		CertificateManager: certManager,
		RepoClient:         repoClient,
		Broker:             msgBroker,
		StopCh:             stop,
		MeshName:           meshName,
		TrustDomain:        trustDomain,
		FSMVersion:         fsmVersion,
	}
	for _, f := range []func(*fctx.ControllerContext) error{
>>>>>>> 207645f6
		mrepo.InitRepo,
		basic.SetupHTTP,
		basic.SetupTLS,
		logging.SetupLogging,
		webhook.RegisterWebHooks,
		recon.RegisterControllers,
		recon.RegisterReconcilers,
	} {
		if err := f(ctx); err != nil {
			log.Error().Msgf("Failed to startup: %s", err)
			events.GenericEventRecorder().FatalEvent(err, events.InitializationError, "Error setting up manager")
		}
	}

	if cfg.IsIngressEnabled() {
		go listeners.WatchAndUpdateIngressConfig(kubeClient, msgBroker, fsmNamespace, certManager, background.RepoClient, stop)
		go listeners.WatchAndUpdateLoggingConfig(kubeClient, msgBroker, background.RepoClient, stop)
	}

	if err := mgr.Start(ctx); err != nil {
		log.Fatal().Msgf("problem running manager, %s", err)
		events.GenericEventRecorder().FatalEvent(err, events.InitializationError, "Error starting manager")
	}

	<-stop
	cancel()
	log.Info().Msgf("Stopping fsm-controller %s; %s; %s", version.Version, version.GitCommit, version.BuildDate)
}

// Start the metric store, register the metrics FSM will expose
func startMetricsStore() {
	metricsstore.DefaultMetricsStore.Start(
		metricsstore.DefaultMetricsStore.K8sAPIEventCounter,
		metricsstore.DefaultMetricsStore.MonitoredNamespaceCounter,
		metricsstore.DefaultMetricsStore.ProxyConnectCount,
		metricsstore.DefaultMetricsStore.ProxyReconnectCount,
		metricsstore.DefaultMetricsStore.ProxyConfigUpdateTime,
		metricsstore.DefaultMetricsStore.ProxyBroadcastEventCount,
		metricsstore.DefaultMetricsStore.ProxyResponseSendSuccessCount,
		metricsstore.DefaultMetricsStore.ProxyResponseSendErrorCount,
		metricsstore.DefaultMetricsStore.ErrCodeCounter,
		metricsstore.DefaultMetricsStore.HTTPResponseTotal,
		metricsstore.DefaultMetricsStore.HTTPResponseDuration,
		metricsstore.DefaultMetricsStore.FeatureFlagEnabled,
		metricsstore.DefaultMetricsStore.VersionInfo,
		metricsstore.DefaultMetricsStore.ProxyXDSRequestCount,
		metricsstore.DefaultMetricsStore.ProxyMaxConnectionsRejected,
		metricsstore.DefaultMetricsStore.AdmissionWebhookResponseTotal,
		metricsstore.DefaultMetricsStore.EventsQueued,
		metricsstore.DefaultMetricsStore.ReconciliationTotal,
		metricsstore.DefaultMetricsStore.IngressBroadcastEventCount,
		metricsstore.DefaultMetricsStore.GatewayBroadcastEventCounter,
	)
}

func parseFlags() error {
	if err := flags.Parse(os.Args); err != nil {
		return err
	}
	_ = flag.CommandLine.Parse([]string{})
	return nil
}

//lint:ignore U1000 This is used in the tests
func joinURL(baseURL string, paths ...string) string {
	p := path.Join(paths...)
	return fmt.Sprintf("%s/%s", strings.TrimRight(baseURL, "/"), strings.TrimLeft(p, "/"))
}

// getFSMControllerPod returns the fsm-controller pod.
// The pod name is inferred from the 'CONTROLLER_POD_NAME' env variable which is set during deployment.
func getFSMControllerPod(kubeClient kubernetes.Interface) (*corev1.Pod, error) {
	podName := os.Getenv("CONTROLLER_POD_NAME")
	if podName == "" {
		return nil, fmt.Errorf("CONTROLLER_POD_NAME env variable cannot be empty")
	}

	pod, err := kubeClient.CoreV1().Pods(fsmNamespace).Get(context.TODO(), podName, metav1.GetOptions{})
	if err != nil {
		// TODO(#3962): metric might not be scraped before process restart resulting from this error
		log.Error().Err(err).Str(errcode.Kind, errcode.GetErrCodeWithMetric(errcode.ErrFetchingControllerPod)).
			Msgf("Error retrieving fsm-controller pod %s", podName)
		return nil, err
	}

	return pod, nil
}<|MERGE_RESOLUTION|>--- conflicted
+++ resolved
@@ -407,37 +407,17 @@
 		events.GenericEventRecorder().FatalEvent(err, events.InitializationError, "Error creating manager")
 	}
 
-<<<<<<< HEAD
-	background.Client = mgr.GetClient()
-	background.Manager = mgr
-	background.Scheme = mgr.GetScheme()
-	background.KubeClient = kubeClient
-	background.RepoClient = repo.NewRepoClient(fmt.Sprintf("%s://%s:%d", "http", cfg.GetRepoServerIPAddr(), cfg.GetProxyServerPort()), cfg.GetFSMLogLevel())
-	background.InformerCollection = informerCollection
-	background.MeshName = meshName
-	background.FSMVersion = fsmVersion
+    background.Client = mgr.GetClient()
+    background.Manager = mgr
+    background.Scheme = mgr.GetScheme()
+    background.KubeClient = kubeClient
+    background.RepoClient = repo.NewRepoClient(fmt.Sprintf("%s://%s:%d", "http", cfg.GetRepoServerIPAddr(), cfg.GetProxyServerPort()), cfg.GetFSMLogLevel())
+    background.InformerCollection = informerCollection
+    background.MeshName = meshName
+    background.FSMVersion = fsmVersion
+    background.TrustDomain = trustDomain
 
 	for _, f := range []func(context.Context) error{
-=======
-	repoClient := repo.NewRepoClient(fmt.Sprintf("%s://%s:%d", "http", cfg.GetRepoServerIPAddr(), cfg.GetProxyServerPort()), cfg.GetFSMLogLevel())
-	cctx := &fctx.ControllerContext{
-		Client:             mgr.GetClient(),
-		Manager:            mgr,
-		Scheme:             mgr.GetScheme(),
-		KubeClient:         kubeClient,
-		KubeConfig:         kubeConfig,
-		Config:             cfg,
-		InformerCollection: informerCollection,
-		CertificateManager: certManager,
-		RepoClient:         repoClient,
-		Broker:             msgBroker,
-		StopCh:             stop,
-		MeshName:           meshName,
-		TrustDomain:        trustDomain,
-		FSMVersion:         fsmVersion,
-	}
-	for _, f := range []func(*fctx.ControllerContext) error{
->>>>>>> 207645f6
 		mrepo.InitRepo,
 		basic.SetupHTTP,
 		basic.SetupTLS,
