# GatewayAPI

## Prerequisites
- Install `jq`  
  On MacOS: `brew install jq`, for other platforms, please see [jq docs](https://jqlang.github.io/jq/download//)


- Setup a Kubernetes cluster, we'll use `k3d`:
  ```shell
  export CTR_REGISTRY=localhost:5000/flomesh
  export CTR_TAG=latest
  ./scripts/k3d-with-registry.sh
  ```

  Please note: it exposes 5 ports
  - `8090`: **HTTP**
  - `9090`: **HTTP**, for cross namespace reference
  - `7443`: **HTTPS**
  - `8443`: **TLS Passthrough**
  - `9443`: **TLS Terminate**
  - `3000`: **TCP**
  - `3001`: **TCP**, for cross namespace reference
  - `4000`: **UDP**
  - `4001`: **UDP**, for cross namespace reference
  
- Make docker images available to the cluster
  ```shell
  make docker-build-fsm
  ```

- Install **fsm**, make sure fsmIngress is **disabled** and fsmGateway is **enabled**

  ```shell
  export CTR_REGISTRY=localhost:5000/flomesh
  export CTR_TAG=latest
  ./bin/fsm install --mesh-name fsm \
        --fsm-namespace fsm \
        --set fsm.fsmIngress.enabled=false \
        --set fsm.fsmGateway.enabled=true \
        --set fsm.image.registry=$CTR_REGISTRY \
        --set fsm.image.tag=$CTR_TAG
  ```

- Install **grcpurl**
  - Binaries

    Download the binary from the [grpcurl releases](https://github.com/fullstorydev/grpcurl/releases) page.

  - Homebrew (macOS)

    On macOS, `grpcurl` is available via Homebrew:
    ```shell
    brew install grpcurl
    ```

  - For more installation methods, please see [grpcurl docs](https://github.com/fullstorydev/grpcurl#installation) for details.


- Setup **dnsmasq** to resolve *.localhost domain to 127.0.0.1
  * Please see [dnsmasq docs](../dnsmasq/README.md)
  
## Test cases

### Deploy Gateway

#### Create namespaces
```shell
kubectl create ns test
kubectl create ns http-route
kubectl create ns http
kubectl create ns grpc-route
kubectl create ns grpc
kubectl create ns tcp-route
kubectl create ns tcp
kubectl create ns udp-route
kubectl create ns udp

kubectl label ns http-route app=http-cross
kubectl label ns grpc-route app=grpc-cross
kubectl label ns tcp-route app=tcp-cross
kubectl label ns udp-route app=udp-cross
```

#### Deploy FSM GatewayClass
It's installed with FSM, no need to install it again.

#### Create certs

- Create CA
```shell
openssl genrsa -out ca.key 2048

openssl req -new -x509 -nodes -days 365000 \
  -key ca.key \
  -out ca.crt \
  -subj '/CN=flomesh.io'
```

- Create Cert for HTTPS
```shell
openssl req -x509 -sha256 -nodes -days 365 -newkey rsa:2048 \
  -keyout https.key -out https.crt \
  -subj "/CN=httptest.localhost" \
  -addext "subjectAltName = DNS:httptest.localhost"
```

- Create Secret for HTTPS Gateway resource
```shell
kubectl -n test create secret tls https-cert --key https.key --cert https.crt
```

- Create ConfigMap for HTTPS Gateway resource(CA certificates)
```shell
kubectl -n test create configmap https-ca --from-file=ca.crt=./ca.crt
```

- Create Cert for gRPC
```shell
openssl req -x509 -sha256 -nodes -days 365 -newkey rsa:2048 \
  -keyout grpc.key -out grpc.crt \
  -subj "/CN=grpctest.localhost" \
  -addext "subjectAltName = DNS:grpctest.localhost"
```

- Create Secret for gRPC Gateway resource
```shell
kubectl -n grpc create secret tls grpc-cert --key grpc.key --cert grpc.crt
```

- Create ConfigMap for customizing the Gateway
```shell
kubectl apply -f - <<EOF
apiVersion: v1
kind: ConfigMap
metadata:
  namespace: test
  name: gateway-config
data:
  values.yaml: |
    fsm:
      fsmGateway:
        replicas: 2
        resources:
          requests:
            cpu: 123m
            memory: 257Mi
          limits:
            cpu: 1314m
            memory: 2048Mi
EOF
```

#### Deploy Gateway
```shell
cat <<EOF | kubectl apply -f -
apiVersion: gateway.networking.k8s.io/v1
kind: Gateway
metadata:
  namespace: test
  name: test-gw-1
  annotations:
    gateway.flomesh.io/replicas: "2"
    gateway.flomesh.io/cpu: 100m
    gateway.flomesh.io/cpu-limit: 1000m
    gateway.flomesh.io/memory: 256Mi
    gateway.flomesh.io/memory-limit: 1024Mi
spec:
  gatewayClassName: fsm
  listeners:
    - protocol: HTTP
      port: 80
      name: http
    - protocol: HTTP
      port: 9090
      name: http-cross
      allowedRoutes:
        namespaces:
          from: All
    - protocol: TCP
      port: 3000
      name: tcp
    - protocol: TCP
      port: 3001
      name: tcp-cross
      allowedRoutes:
        namespaces:
          from: Selector
          selector: 
            matchLabels:
              app: tcp-cross
    - protocol: HTTPS
      port: 443
      name: https
      tls:
        certificateRefs:
          - name: https-cert
          - name: grpc-cert
            namespace: grpc
        frontendValidation:
          caCertificateRefs:
            - group: ""
              kind: ConfigMap
              name: https-ca
    - protocol: TLS
      port: 8443
      name: tlsp
      hostname: httptest.localhost
      tls:
        mode: Passthrough
    - protocol: TLS
      port: 9443
      name: tlst
      hostname: httptest.localhost
      tls:
        mode: Terminate
        certificateRefs:
          - name: https-cert
          - name: grpc-cert
<<<<<<< HEAD
            namespace: grpcbin
    - protocol: UDP
      port: 4000
      name: udp
=======
            namespace: grpc
        frontendValidation:
          caCertificateRefs:
            - group: ""
              kind: ConfigMap
              name: https-ca
#        options:
#          gateway.flomesh.io/mtls: "true"
    - protocol: UDP
      port: 4000
      name: udp
    - protocol: UDP
      port: 4001
      name: udp-cross
      allowedRoutes:
        namespaces:
          from: Selector
          selector: 
            matchLabels:
              app: udp-cross
  infrastructure:
    annotations:
      xyz: abc
    labels:
      test: demo
    parametersRef:
      group: ""
      kind: ConfigMap
      name: gateway-config
>>>>>>> 1cd7857f
EOF
```

#### Create a ReferenceGrant for the secret
```shell
kubectl -n grpc apply -f - <<EOF
apiVersion: gateway.networking.k8s.io/v1beta1
kind: ReferenceGrant
metadata:
  name: secret-cross-1
spec:
  from:
    - group: gateway.networking.k8s.io
      kind: Gateway
      namespace: test
  to:
    - group: ""
      kind: Secret
      name: grpc-cert
EOF
```

### Test HTTPRoute - refer to svc in same namespace

#### Deploy a HTTP Service
```shell
kubectl -n test apply -f - <<EOF
apiVersion: v1
kind: Service
metadata:
  name: httpbin
spec:
  ports:
    - name: pipy
      port: 8080
      targetPort: 8080
      protocol: TCP
  selector:
    app: httpbin
---
apiVersion: apps/v1
kind: Deployment
metadata:
  name: httpbin
  labels:
    app: httpbin
spec:
  replicas: 1
  selector:
    matchLabels:
      app: httpbin
  template:
    metadata:
      labels:
        app: httpbin
    spec:
      containers:
        - name: pipy
          image: flomesh/pipy:1.1.0-1
          ports:
            - name: pipy
              containerPort: 8080
          command:
            - pipy
            - -e
            - |
              pipy()
              .listen(8080)
              .serveHTTP(new Message('Hi, I am HTTPRoute!\n'))
          workingDir: /tmp
EOF
```

#### Create a HTTPRoute
```shell
kubectl -n test apply -f - <<EOF
apiVersion: gateway.networking.k8s.io/v1
kind: HTTPRoute
metadata:
  name: http-app-1
spec:
  parentRefs:
  - name: test-gw-1
    namespace: test
    port: 80
  hostnames:
  - "httptest.localhost"
  rules:
  - matches:
    - path:
        type: PathPrefix
        value: /bar
    backendRefs:
    - name: httpbin
      port: 8080
EOF
```

#### Test it:
```shell
❯ curl -iv http://httptest.localhost:8090/bar
*   Trying [::1]:8090...
* Connected to httptest.localhost (::1) port 8090
> GET /bar HTTP/1.1
> Host: httptest.localhost:8090
> User-Agent: curl/8.4.0
> Accept: */*
>
< HTTP/1.1 200 OK
HTTP/1.1 200 OK
< content-length: 20
content-length: 20
< connection: keep-alive
connection: keep-alive

<
Hi, I am HTTPRoute!
* Connection #0 to host httptest.localhost left intact
```

### Test HTTPRoute - refer to svc cross namespace

#### Deploy a HTTP Service
```shell
kubectl -n http apply -f - <<EOF
apiVersion: v1
kind: Service
metadata:
  name: httpbin-cross
spec:
  ports:
    - name: pipy
      port: 8080
      targetPort: 8080
      protocol: TCP
  selector:
    app: httpbin-cross
---
apiVersion: apps/v1
kind: Deployment
metadata:
  name: httpbin-cross
  labels:
    app: httpbin-cross
spec:
  replicas: 1
  selector:
    matchLabels:
      app: httpbin-cross
  template:
    metadata:
      labels:
        app: httpbin-cross
    spec:
      containers:
        - name: pipy
          image: flomesh/pipy:1.1.0-1
          ports:
            - name: pipy
              containerPort: 8080
          command:
            - pipy
            - -e
            - |
              pipy()
              .listen(8080)
              .serveHTTP(new Message('Hi, I am HTTPRoute!\n'))
          workingDir: /tmp
EOF
```

#### Create a HTTPRoute
```shell
kubectl -n http-route apply -f - <<EOF
apiVersion: gateway.networking.k8s.io/v1
kind: HTTPRoute
metadata:
  name: http-cross-1
spec:
  parentRefs:
  - name: test-gw-1
    namespace: test
    port: 9090
  hostnames:
  - "httptest.localhost"
  rules:
  - matches:
    - path:
        type: PathPrefix
        value: /cross
    backendRefs:
    - name: httpbin-cross
      namespace: http
      port: 8080
EOF
```

#### Create a ReferenceGrant
```shell
kubectl -n http apply -f - <<EOF
apiVersion: gateway.networking.k8s.io/v1beta1
kind: ReferenceGrant
metadata:
  name: http-cross-1
spec:
  from:
    - group: gateway.networking.k8s.io
      kind: HTTPRoute
      namespace: http-route
  to:
    - group: ""
      kind: Service
      name: httpbin-cross
EOF
```

#### Test it:
```shell
❯ curl -iv http://httptest.localhost:9090/cross
*   Trying [::1]:9090...
* Connected to httptest.localhost (::1) port 9090
> GET /cross HTTP/1.1
> Host: httptest.localhost:9090
> User-Agent: curl/8.4.0
> Accept: */*
>
< HTTP/1.1 200 OK
HTTP/1.1 200 OK
< content-length: 20
content-length: 20
< connection: keep-alive
connection: keep-alive

<
Hi, I am HTTPRoute!
* Connection #0 to host httptest.localhost left intact
```

### Test GRPCRoute - refer to svc in the same namespace
#### Step 1: Create a Kubernetes `Deployment` for gRPC app

- Deploy the gRPC app

```shell
cat <<EOF | kubectl apply -f -
apiVersion: apps/v1
kind: Deployment
metadata:
  labels:
    app: grpcbin
  namespace: test
  name: grpcbin
spec:
  replicas: 1
  selector:
    matchLabels:
      app: grpcbin
  template:
    metadata:
      labels:
        app: grpcbin
    spec:
      containers:
        - image: flomesh/grpcbin
          resources:
            limits:
              cpu: 100m
              memory: 100Mi
            requests:
              cpu: 50m
              memory: 50Mi
          name: grpcbin
          ports:
            - name: grpc
              containerPort: 9000
EOF
```    

#### Step 2: Create the Kubernetes `Service` for the gRPC app

- You can use the following example manifest to create a service of type ClusterIP.

```shell
cat <<EOF | kubectl apply -f -
apiVersion: v1
kind: Service
metadata:
  labels:
    app: grpcbin
  namespace: test
  name: grpcbin
spec:
  ports:
  - name: grpc
    port: 9000
    protocol: TCP
    targetPort: 9000
  selector:
    app: grpcbin
  type: ClusterIP
EOF
```

#### Create a GRPCRoute
```shell
cat <<EOF | kubectl apply -f -
apiVersion: gateway.networking.k8s.io/v1
kind: GRPCRoute
metadata:
  name: grpc-app-1
  namespace: test
spec:
  parentRefs:
    - name: test-gw-1
      namespace: test
      port: 80  
  hostnames:
    - grpctest.localhost
  rules:
  - matches:
    - method:
        service: hello.HelloService
        method: SayHello
    backendRefs:
    - name: grpcbin
      port: 9000
EOF
```

#### Test it:
```shell
grpcurl -vv -plaintext -d '{"greeting":"Flomesh"}' grpctest.localhost:8090 hello.HelloService/SayHello

Resolved method descriptor:
rpc SayHello ( .hello.HelloRequest ) returns ( .hello.HelloResponse );

Request metadata to send:
host: grpctest.localhost

Response headers received:
content-type: application/grpc

Estimated response size: 15 bytes

Response contents:
{
  "reply": "hello Flomesh"
}

Response trailers received:
(empty)
Sent 1 request and received 1 response
```

### Test GRPCRoute - refer to svc cross namespace
#### Step 1: Create a Kubernetes `Deployment` for gRPC app

- Deploy the gRPC app

```shell
cat <<EOF | kubectl apply -f -
apiVersion: apps/v1
kind: Deployment
metadata:
  labels:
    app: grpcbin-cross
  namespace: grpc
  name: grpcbin-cross
spec:
  replicas: 1
  selector:
    matchLabels:
      app: grpcbin-cross
  template:
    metadata:
      labels:
        app: grpcbin-cross
    spec:
      containers:
        - image: flomesh/grpcbin
          resources:
            limits:
              cpu: 100m
              memory: 100Mi
            requests:
              cpu: 50m
              memory: 50Mi
          name: grpcbin
          ports:
            - name: grpc
              containerPort: 9000
EOF
```    

#### Step 2: Create the Kubernetes `Service` for the gRPC app

- You can use the following example manifest to create a service of type ClusterIP.

```shell
cat <<EOF | kubectl apply -f -
apiVersion: v1
kind: Service
metadata:
  labels:
    app: grpcbin
  namespace: grpc
  name: grpcbin-cross
spec:
  ports:
  - name: grpc
    port: 9000
    protocol: TCP
    targetPort: 9000
  selector:
    app: grpcbin-cross
  type: ClusterIP
EOF
```

#### Create a GRPCRoute
```shell
cat <<EOF | kubectl apply -f -
apiVersion: gateway.networking.k8s.io/v1
kind: GRPCRoute
metadata:
  name: grpc-cross-1
  namespace: grpc-route
spec:
  parentRefs:
    - name: test-gw-1
      namespace: test
      port: 9090  
  hostnames:
    - grpctest.localhost
  rules:
  - matches:
    - method:
        service: hello.HelloService
        method: SayHello
    backendRefs:
    - name: grpcbin-cross
      namespace: grpc
      port: 9000
EOF
```

<<<<<<< HEAD
#### Test it:
```shell
❯ curl -iv http://localhost:3000
*   Trying 127.0.0.1:3000...
* Connected to localhost (127.0.0.1) port 3000 (#0)
> GET / HTTP/1.1
> Host: localhost:3000
> User-Agent: curl/7.88.1
> Accept: */*
>
< HTTP/1.1 200 OK
HTTP/1.1 200 OK
< content-length: 19
content-length: 19
< connection: keep-alive
connection: keep-alive

<
Hi, I am TCPRoute!
* Connection #0 to host localhost left intact
```

### Test UDPRoute

#### Deploy the UDPRoute app
=======
#### Create a ReferenceGrant
```shell
kubectl -n grpc apply -f - <<EOF
apiVersion: gateway.networking.k8s.io/v1beta1
kind: ReferenceGrant
metadata:
  name: grpc-cross-1
spec:
  from:
    - group: gateway.networking.k8s.io
      kind: GRPCRoute
      namespace: grpc-route
  to:
    - group: ""
      kind: Service
      name: grpcbin-cross
EOF
```

#### Test it:
```shell
❯ grpcurl -vv -plaintext -d '{"greeting":"Flomesh"}' grpctest.localhost:9090 hello.HelloService/SayHello

Resolved method descriptor:
rpc SayHello ( .hello.HelloRequest ) returns ( .hello.HelloResponse );

Request metadata to send:
(empty)

Response headers received:
content-type: application/grpc

Estimated response size: 15 bytes

Response contents:
{
  "reply": "hello Flomesh"
}

Response trailers received:
(empty)
Sent 1 request and received 1 response
```

### Test TCPRoute - refer to svc in the same namespace

#### Deploy the TCPRoute app
>>>>>>> 1cd7857f
```shell
kubectl -n test apply -f - <<EOF
apiVersion: v1
kind: Service
metadata:
  name: tcproute
spec:
  ports:
    - name: tcp
      port: 8078
      targetPort: 8078
      protocol: TCP
  selector:
    app: tcproute
---
apiVersion: apps/v1
kind: Deployment
metadata:
  name: tcproute
spec:
  replicas: 1
  selector:
    matchLabels:
      app: tcproute
  template:
    metadata:
      labels:
        app: tcproute
    spec:
      containers:
        - name: tcp
          image: fortio/fortio:latest
          ports:
            - name: tcp
              containerPort: 8078
          command:
            - fortio
            - tcp-echo
            - -loglevel
            - debug
EOF
```

#### Create TCPRoute
```shell
kubectl -n test apply -f - <<EOF
apiVersion: gateway.networking.k8s.io/v1alpha2
kind: TCPRoute
metadata:
  name: tcp-app-1
spec:
  parentRefs:
    - name: test-gw-1
<<<<<<< HEAD
      namespace: default
=======
      namespace: test
      port: 3000
  rules:
  - backendRefs:
    - name: tcproute
      port: 8078
EOF
```

#### Test it:
```shell
❯ echo "Text to send to TCP" | nc localhost 3000
Text to send to TCP
```

### Test TCPRoute - refer to svc cross namespace

#### Deploy the TCPRoute app
```shell
kubectl -n tcp apply -f - <<EOF
apiVersion: v1
kind: Service
metadata:
  name: tcproute-cross
spec:
  ports:
    - name: tcp
      port: 8078
      targetPort: 8078
      protocol: TCP
  selector:
    app: tcproute-cross
---
apiVersion: apps/v1
kind: Deployment
metadata:
  name: tcproute-cross
spec:
  replicas: 1
  selector:
    matchLabels:
      app: tcproute-cross
  template:
    metadata:
      labels:
        app: tcproute-cross
    spec:
      containers:
        - name: tcp
          image: fortio/fortio:latest
          ports:
            - name: tcp
              containerPort: 8078
          command:
            - fortio
            - tcp-echo
            - -loglevel
            - debug
EOF
```

#### Create TCPRoute
```shell
kubectl -n tcp-route apply -f - <<EOF
apiVersion: gateway.networking.k8s.io/v1alpha2
kind: TCPRoute
metadata:
  name: tcp-cross-1
spec:
  parentRefs:
    - name: test-gw-1
      namespace: test
      port: 3001
  rules:
  - backendRefs:
    - name: tcproute-cross
      namespace: tcp
      port: 8078
EOF
```

#### Create a ReferenceGrant
```shell
kubectl -n tcp apply -f - <<EOF
apiVersion: gateway.networking.k8s.io/v1beta1
kind: ReferenceGrant
metadata:
  name: tcp-cross-1
spec:
  from:
    - group: gateway.networking.k8s.io
      kind: TCPRoute
      namespace: tcp-route
  to:
    - group: ""
      kind: Service
      name: tcproute-cross
EOF
```

#### Test it:
```shell
❯ echo "Text to send to TCP" | nc localhost 3001
Text to send to TCP
```

### Test UDPRoute - refer to svc in the same namespace

#### Deploy the UDPRoute app
```shell
kubectl -n test apply -f - <<EOF
apiVersion: v1
kind: Service
metadata:
  name: udproute
spec:
  ports:
    - name: udp
      port: 8078
      targetPort: 8078
      protocol: UDP
  selector:
    app: udproute
---
apiVersion: apps/v1
kind: Deployment
metadata:
  name: udproute
spec:
  replicas: 1
  selector:
    matchLabels:
      app: udproute
  template:
    metadata:
      labels:
        app: udproute
    spec:
      containers:
        - name: udp
          image: fortio/fortio:latest
          ports:
            - name: udp
              containerPort: 8078
          command:
            - fortio
            - udp-echo
            - -loglevel
            - debug
EOF
```

#### Create UDPRoute
```shell
kubectl -n test apply -f - <<EOF
apiVersion: gateway.networking.k8s.io/v1alpha2
kind: UDPRoute
metadata:
  name: udp-app-1
spec:
  parentRefs:
    - name: test-gw-1
      namespace: test
>>>>>>> 1cd7857f
      port: 4000
  rules:
  - backendRefs:
    - name: udproute
      port: 8078
EOF
```

#### Test it:
```shell
echo -n "Text to send to UDP" | nc -4u -w1 localhost 4000
```

### Test UDPRoute - refer to svc cross namespace

#### Deploy the UDPRoute app
```shell
kubectl -n udp apply -f - <<EOF
apiVersion: v1
kind: Service
metadata:
  name: udproute-cross
spec:
  ports:
    - name: udp
      port: 8078
      targetPort: 8078
      protocol: UDP
  selector:
    app: udproute-cross
---
apiVersion: apps/v1
kind: Deployment
metadata:
  name: udproute-cross
spec:
  replicas: 1
  selector:
    matchLabels:
      app: udproute-cross
  template:
    metadata:
      labels:
        app: udproute-cross
    spec:
      containers:
        - name: udp
          image: fortio/fortio:latest
          ports:
            - name: udp
              containerPort: 8078
          command:
            - fortio
            - udp-echo
            - -loglevel
            - debug
EOF
```

#### Create UDPRoute
```shell
kubectl -n udp-route apply -f - <<EOF
apiVersion: gateway.networking.k8s.io/v1alpha2
kind: UDPRoute
metadata:
  name: udp-cross-1
spec:
  parentRefs:
    - name: test-gw-1
      namespace: test
      port: 4001
  rules:
  - backendRefs:
    - name: udproute-cross
      namespace: udp
      port: 8078
EOF
```

#### Create a ReferenceGrant
```shell
kubectl -n udp apply -f - <<EOF
apiVersion: gateway.networking.k8s.io/v1beta1
kind: ReferenceGrant
metadata:
  name: udp-cross-1
spec:
  from:
    - group: gateway.networking.k8s.io
      kind: UDPRoute
      namespace: udp-route
  to:
    - group: ""
      kind: Service
      name: udproute-cross
EOF
```

#### Test it:
```shell
echo -n "Text to send to UDP" | nc -4u -w1 localhost 4001
```

### Test HTTPS - HTTPRoute
#### Create a HTTPRoute and attach to HTTPS port
```shell
kubectl -n test apply -f - <<EOF
apiVersion: gateway.networking.k8s.io/v1
kind: HTTPRoute
metadata:
  name: https-app-1
spec:
  parentRefs:
  - name: test-gw-1
    namespace: test
    port: 443
  hostnames:
  - "httptest.localhost"
  rules:
  - matches:
    - path:
        type: PathPrefix
        value: /bar
    backendRefs:
    - name: httpbin
      port: 8080
EOF
```

#### Test it:
```shell
❯ curl -iv --cacert https.crt https://httptest.localhost:7443/bar
*   Trying 127.0.0.1:7443...
* Connected to httptest.localhost (127.0.0.1) port 7443 (#0)
* ALPN: offers h2,http/1.1
* (304) (OUT), TLS handshake, Client hello (1):
*  CAfile: https.crt
*  CApath: none
* (304) (IN), TLS handshake, Server hello (2):
* (304) (IN), TLS handshake, Unknown (8):
* (304) (IN), TLS handshake, Certificate (11):
* (304) (IN), TLS handshake, CERT verify (15):
* (304) (IN), TLS handshake, Finished (20):
* (304) (OUT), TLS handshake, Finished (20):
* SSL connection using TLSv1.3 / AEAD-AES256-GCM-SHA384
* ALPN: server accepted h2
* Server certificate:
*  subject: CN=httptest.localhost
*  start date: Jul  6 03:41:13 2023 GMT
*  expire date: Jul  5 03:41:13 2024 GMT
*  subjectAltName: host "httptest.localhost" matched cert's "httptest.localhost"
*  issuer: CN=httptest.localhost
*  SSL certificate verify ok.
* using HTTP/2
* h2h3 [:method: GET]
* h2h3 [:path: /bar]
* h2h3 [:scheme: https]
* h2h3 [:authority: httptest.localhost]
* h2h3 [user-agent: curl/7.88.1]
* h2h3 [accept: */*]
* Using Stream ID: 1 (easy handle 0x7fe4c4812e00)
> GET /bar HTTP/2
> Host: httptest.localhost
> user-agent: curl/7.88.1
> accept: */*
>
< HTTP/2 200
HTTP/2 200
< content-length: 20
content-length: 20

<
Hi, I am HTTPRoute!
* Connection #0 to host httptest.localhost left intact
```

### Test HTTPS - GRPCRoute
#### Create a GRPCRoute and attach to HTTPS port
```shell
cat <<EOF | kubectl apply -f -
apiVersion: gateway.networking.k8s.io/v1
kind: GRPCRoute
metadata:
  name: grpcs-app-1
  namespace: test
spec:
  parentRefs:
    - name: test-gw-1
      namespace: test
      port: 443  
  hostnames:
    - grpctest.localhost
  rules:
  - matches:
    - method:
        service: hello.HelloService
        method: SayHello
    backendRefs:
    - name: grpcbin
      port: 9000
EOF
```

#### Test it:
```shell
❯ grpcurl -vv -cacert grpc.crt -d '{"greeting":"Flomesh"}' grpctest.localhost:7443 hello.HelloService/SayHello

Resolved method descriptor:
rpc SayHello ( .hello.HelloRequest ) returns ( .hello.HelloResponse );

Request metadata to send:
(empty)

Response headers received:
content-type: application/grpc

Estimated response size: 15 bytes

Response contents:
{
  "reply": "hello Flomesh"
}

Response trailers received:
(empty)
Sent 1 request and received 1 response
```

### Test TLS Terminate
#### Create TCPRoute and attach to TLS port
```shell
kubectl -n test apply -f - <<EOF
apiVersion: gateway.networking.k8s.io/v1alpha2
kind: TCPRoute
metadata:
  name: tlst-app-1
spec:
  parentRefs:
    - name: test-gw-1
      namespace: test
      port: 9443
  rules:
  - backendRefs:
    - name: tcproute
      port: 8080
EOF
```

#### Test it:
```shell
❯ curl -iv --cacert https.crt https://httptest.localhost:9443
*   Trying 127.0.0.1:9443...
* Connected to httptest.localhost (127.0.0.1) port 9443 (#0)
* ALPN: offers h2,http/1.1
* (304) (OUT), TLS handshake, Client hello (1):
*  CAfile: https.crt
*  CApath: none
* (304) (IN), TLS handshake, Server hello (2):
* (304) (IN), TLS handshake, Unknown (8):
* (304) (IN), TLS handshake, Certificate (11):
* (304) (IN), TLS handshake, CERT verify (15):
* (304) (IN), TLS handshake, Finished (20):
* (304) (OUT), TLS handshake, Finished (20):
* SSL connection using TLSv1.3 / AEAD-AES256-GCM-SHA384
* ALPN: server accepted h2
* Server certificate:
*  subject: CN=httptest.localhost
*  start date: Jul  6 03:41:13 2023 GMT
*  expire date: Jul  5 03:41:13 2024 GMT
*  subjectAltName: host "httptest.localhost" matched cert's "httptest.localhost"
*  issuer: CN=httptest.localhost
*  SSL certificate verify ok.
* using HTTP/2
* h2h3 [:method: GET]
* h2h3 [:path: /]
* h2h3 [:scheme: https]
* h2h3 [:authority: httptest.localhost]
* h2h3 [user-agent: curl/7.88.1]
* h2h3 [accept: */*]
* Using Stream ID: 1 (easy handle 0x7f90ec011e00)
> GET / HTTP/2
> Host: httptest.localhost
> user-agent: curl/7.88.1
> accept: */*
>
< HTTP/2 200
HTTP/2 200

<
Hi, I am TCPRoute!
* Connection #0 to host httptest.localhost left intact
```

### Test TLS Passthrough

#### Create TLSRoute
```shell
kubectl -n test apply -f - <<EOF
apiVersion: gateway.networking.k8s.io/v1alpha2
kind: TLSRoute
metadata:
  name: tlsp-app-1
spec:
  parentRefs:
    - name: test-gw-1
      namespace: test
      port: 8443
  rules:
  - backendRefs:
    - name: bing.com
      port: 443
EOF
```

#### Test it:
```shell
❯ curl https://bing.com -iv --connect-to httptest.localhost:8443:bing:443
*   Trying 204.79.197.200:443...
* Connected to bing.com (204.79.197.200) port 443 (#0)
* ALPN: offers h2,http/1.1
* (304) (OUT), TLS handshake, Client hello (1):
*  CAfile: /etc/ssl/cert.pem
*  CApath: none
* (304) (IN), TLS handshake, Server hello (2):
* TLSv1.2 (IN), TLS handshake, Certificate (11):
* TLSv1.2 (IN), TLS handshake, Server key exchange (12):
* TLSv1.2 (IN), TLS handshake, Server finished (14):
* TLSv1.2 (OUT), TLS handshake, Client key exchange (16):
* TLSv1.2 (OUT), TLS change cipher, Change cipher spec (1):
* TLSv1.2 (OUT), TLS handshake, Finished (20):
* TLSv1.2 (IN), TLS change cipher, Change cipher spec (1):
* TLSv1.2 (IN), TLS handshake, Finished (20):
* SSL connection using TLSv1.2 / ECDHE-RSA-AES256-GCM-SHA384
* ALPN: server accepted h2
* Server certificate:
*  subject: CN=www.bing.com
*  start date: Feb 16 03:47:45 2023 GMT
*  expire date: Aug 16 03:47:45 2023 GMT
*  subjectAltName: host "bing.com" matched cert's "bing.com"
*  issuer: C=US; O=Microsoft Corporation; CN=Microsoft RSA TLS CA 02
*  SSL certificate verify ok.
* using HTTP/2
* h2h3 [:method: GET]
* h2h3 [:path: /]
* h2h3 [:scheme: https]
* h2h3 [:authority: bing.com]
* h2h3 [user-agent: curl/7.88.1]
* h2h3 [accept: */*]
* Using Stream ID: 1 (easy handle 0x7fabcd010a00)
> GET / HTTP/2
> Host: bing.com
> user-agent: curl/7.88.1
> accept: */*
>
< HTTP/2 301
HTTP/2 301
< cache-control: private
cache-control: private
< content-length: 193
content-length: 193
< content-type: text/html; charset=utf-8
content-type: text/html; charset=utf-8
< location: https://www.bing.com:443/?toWww=1&redig=CA7F9D7F0A6C47FFAFA16A6589BCBB8F
location: https://www.bing.com:443/?toWww=1&redig=CA7F9D7F0A6C47FFAFA16A6589BCBB8F
< set-cookie: SUID=M; domain=bing.com; expires=Thu, 06-Jul-2023 16:44:06 GMT; path=/; HttpOnly
set-cookie: SUID=M; domain=bing.com; expires=Thu, 06-Jul-2023 16:44:06 GMT; path=/; HttpOnly
< set-cookie: MUID=1206AA690AE767CB282BB92F0B3E6622; domain=bing.com; expires=Tue, 30-Jul-2024 04:44:06 GMT; path=/; secure; SameSite=None
set-cookie: MUID=1206AA690AE767CB282BB92F0B3E6622; domain=bing.com; expires=Tue, 30-Jul-2024 04:44:06 GMT; path=/; secure; SameSite=None
< set-cookie: MUIDB=1206AA690AE767CB282BB92F0B3E6622; expires=Tue, 30-Jul-2024 04:44:06 GMT; path=/; HttpOnly
set-cookie: MUIDB=1206AA690AE767CB282BB92F0B3E6622; expires=Tue, 30-Jul-2024 04:44:06 GMT; path=/; HttpOnly
< set-cookie: _EDGE_S=F=1&SID=30355FB840436B0839794CFE419A6AF3; domain=bing.com; path=/; HttpOnly
set-cookie: _EDGE_S=F=1&SID=30355FB840436B0839794CFE419A6AF3; domain=bing.com; path=/; HttpOnly
< set-cookie: _EDGE_V=1; domain=bing.com; expires=Tue, 30-Jul-2024 04:44:06 GMT; path=/; HttpOnly
set-cookie: _EDGE_V=1; domain=bing.com; expires=Tue, 30-Jul-2024 04:44:06 GMT; path=/; HttpOnly
< x-eventid: 64a64696e0854a07b3bd9923f17c56ba
x-eventid: 64a64696e0854a07b3bd9923f17c56ba
< useragentreductionoptout: A7kgTC5xdZ2WIVGZEfb1hUoNuvjzOZX3VIV/BA6C18kQOOF50Q0D3oWoAm49k3BQImkujKILc7JmPysWk3CSjwUAAACMeyJvcmlnaW4iOiJodHRwczovL3d3dy5iaW5nLmNvbTo0NDMiLCJmZWF0dXJlIjoiU2VuZEZ1bGxVc2VyQWdlbnRBZnRlclJlZHVjdGlvbiIsImV4cGlyeSI6MTY4NDg4NjM5OSwiaXNTdWJkb21haW4iOnRydWUsImlzVGhpcmRQYXJ0eSI6dHJ1ZX0=
useragentreductionoptout: A7kgTC5xdZ2WIVGZEfb1hUoNuvjzOZX3VIV/BA6C18kQOOF50Q0D3oWoAm49k3BQImkujKILc7JmPysWk3CSjwUAAACMeyJvcmlnaW4iOiJodHRwczovL3d3dy5iaW5nLmNvbTo0NDMiLCJmZWF0dXJlIjoiU2VuZEZ1bGxVc2VyQWdlbnRBZnRlclJlZHVjdGlvbiIsImV4cGlyeSI6MTY4NDg4NjM5OSwiaXNTdWJkb21haW4iOnRydWUsImlzVGhpcmRQYXJ0eSI6dHJ1ZX0=
< strict-transport-security: max-age=31536000; includeSubDomains; preload
strict-transport-security: max-age=31536000; includeSubDomains; preload
< x-cache: CONFIG_NOCACHE
x-cache: CONFIG_NOCACHE
< accept-ch: Sec-CH-UA-Arch, Sec-CH-UA-Bitness, Sec-CH-UA-Full-Version, Sec-CH-UA-Mobile, Sec-CH-UA-Model, Sec-CH-UA-Platform, Sec-CH-UA-Platform-Version
accept-ch: Sec-CH-UA-Arch, Sec-CH-UA-Bitness, Sec-CH-UA-Full-Version, Sec-CH-UA-Mobile, Sec-CH-UA-Model, Sec-CH-UA-Platform, Sec-CH-UA-Platform-Version
< x-msedge-ref: Ref A: 96B5C7D2C7544BEC9A9BE2963445C96F Ref B: HKBEDGE0607 Ref C: 2023-07-06T04:44:06Z
x-msedge-ref: Ref A: 96B5C7D2C7544BEC9A9BE2963445C96F Ref B: HKBEDGE0607 Ref C: 2023-07-06T04:44:06Z
< date: Thu, 06 Jul 2023 04:44:06 GMT
date: Thu, 06 Jul 2023 04:44:06 GMT

<
<html><head><title>Object moved</title></head><body>
<h2>Object moved to <a href="https://www.bing.com:443/?toWww=1&amp;redig=CA7F9D7F0A6C47FFAFA16A6589BCBB8F">here</a>.</h2>
</body></html>
* Connection #0 to host bing.com left intact
```

### Test RateLimitPolicy

#### Test Port Based Rate Limit - refer to target in the same namespace
```shell
cat <<EOF | kubectl apply -f -
apiVersion: gateway.flomesh.io/v1alpha1
kind: RateLimitPolicy
metadata:
  namespace: test
  name: ratelimit-port
spec:
  targetRef:
    group: gateway.networking.k8s.io
    kind: Gateway
    name: test-gw-1
  ports:
    - port: 80
      bps: 100000
EOF
```


#### Test Hostname Based Rate Limit - refer to target in the same namespace
```shell
cat <<EOF | kubectl apply -f -
apiVersion: gateway.flomesh.io/v1alpha1
kind: RateLimitPolicy
metadata:
  namespace: test
  name: ratelimit-hostname-http
spec:
  targetRef:
    group: gateway.networking.k8s.io
    kind: HTTPRoute
    name: http-app-1
  hostnames:
    - hostname: httptest.localhost
      config: 
        mode: Local
        backlog: 15
        requests: 100
        statTimeWindow: 60
EOF
```

#### Test Route Based Rate Limit - refer to target in the same namespace
```shell
cat <<EOF | kubectl apply -f -
apiVersion: gateway.flomesh.io/v1alpha1
kind: RateLimitPolicy
metadata:
  namespace: test
  name: ratelimit-route-http
spec:
  targetRef:
    group: gateway.networking.k8s.io
    kind: HTTPRoute
    name: http-app-1
  http:
  - match:
      path:
        type: PathPrefix
        value: /bar
    config: 
      mode: Local
      backlog: 15
      requests: 100
      statTimeWindow: 60
EOF
```

#### Test Port Based Rate Limit - refer to target cross namespace

##### Create a RateLimitPolicy
```shell
cat <<EOF | kubectl apply -f -
apiVersion: gateway.flomesh.io/v1alpha1
kind: RateLimitPolicy
metadata:
  namespace: http
  name: ratelimit-port-cross
spec:
  targetRef:
    group: gateway.networking.k8s.io
    kind: Gateway
    namespace: test
    name: test-gw-1
  ports:
    - port: 9090
      bps: 200000
EOF
```

##### Create a ReferenceGrant
```shell
kubectl apply -f - <<EOF
apiVersion: gateway.networking.k8s.io/v1beta1
kind: ReferenceGrant
metadata:
  namespace: test
  name: ratelimit-port-cross-1
spec:
  from:
    - group: gateway.flomesh.io
      kind: RateLimitPolicy
      namespace: http
  to:
    - group: gateway.networking.k8s.io
      kind: Gateway
      name: test-gw-1
EOF
```

#### Test Hostname Based Rate Limit - refer to target cross namespace

##### Create a RateLimitPolicy
```shell
cat <<EOF | kubectl apply -f -
apiVersion: gateway.flomesh.io/v1alpha1
kind: RateLimitPolicy
metadata:
  namespace: http
  name: ratelimit-hostname-http-cross
spec:
  targetRef:
    group: gateway.networking.k8s.io
    kind: HTTPRoute
    namespace: http-route
    name: http-cross-1
  hostnames:
    - hostname: httptest.localhost
      config: 
        mode: Local
        backlog: 25
        requests: 200
        statTimeWindow: 19
EOF
```

##### Create a ReferenceGrant
```shell
kubectl apply -f - <<EOF
apiVersion: gateway.networking.k8s.io/v1beta1
kind: ReferenceGrant
metadata:
  namespace: http-route
  name: ratelimit-hostname-cross-1
spec:
  from:
    - group: gateway.flomesh.io
      kind: RateLimitPolicy
      namespace: http
  to:
    - group: gateway.networking.k8s.io
      kind: HTTPRoute
      name: http-cross-1
EOF
```

#### Test Route Based Rate Limit - refer to target cross namespace

##### Create a RateLimitPolicy
```shell
cat <<EOF | kubectl apply -f -
apiVersion: gateway.flomesh.io/v1alpha1
kind: RateLimitPolicy
metadata:
  namespace: http
  name: ratelimit-route-http-cross
spec:
  targetRef:
    group: gateway.networking.k8s.io
    kind: HTTPRoute
    namespace: http-route
    name: http-cross-1
  http:
  - match:
      path:
        type: PathPrefix
        value: /cross
    config: 
      mode: Local
      backlog: 11
      requests: 300
      statTimeWindow: 20
EOF
```

##### ReferenceGrant
If you have created the ReferenceGrant in previous step, you can skip this step. 



### Test SessionStickyPolicy - refer to target in the same namespace

```shell
cat <<EOF | kubectl apply -f -
apiVersion: gateway.flomesh.io/v1alpha1
kind: SessionStickyPolicy
metadata:
  namespace: test
  name: session-sticky-policy
spec:
  targetRef:
    group: ""
    kind: Service
    name: httpbin
  ports:
  - port: 8080
    config:
      cookieName: xxx
      expires: 600
EOF
```

### Test SessionStickyPolicy - refer to target cross namespace

#### Create a SessionStickyPolicy
```shell
cat <<EOF | kubectl apply -f -
apiVersion: gateway.flomesh.io/v1alpha1
kind: SessionStickyPolicy
metadata:
  namespace: test
  name: session-sticky-cross
spec:
  targetRef:
    group: ""
    kind: Service
    namespace: http
    name: httpbin-cross
  ports:
  - port: 8080
    config:
      cookieName: yyy
      expires: 666
EOF
```

##### Create a ReferenceGrant
```shell
kubectl apply -f - <<EOF
apiVersion: gateway.networking.k8s.io/v1beta1
kind: ReferenceGrant
metadata:
  namespace: http
  name: session-sticky-cross-1
spec:
  from:
    - group: gateway.flomesh.io
      kind: SessionStickyPolicy
      namespace: test
  to:
    - group: ""
      kind: Service
      name: httpbin-cross
EOF
```

### Test LoadBalancerPolicy - refer to target in the same namespace

```shell
cat <<EOF | kubectl apply -f -
apiVersion: gateway.flomesh.io/v1alpha1
kind: LoadBalancerPolicy
metadata:
  namespace: test
  name: lb-policy
spec:
  targetRef:
    group: ""
    kind: Service
    name: httpbin
  ports:
    - port: 8080
      type: HashingLoadBalancer
EOF
```

### Test LoadBalancerPolicy - refer to target cross namespace

#### Create a LoadBalancerPolicy
```shell
cat <<EOF | kubectl apply -f -
apiVersion: gateway.flomesh.io/v1alpha1
kind: LoadBalancerPolicy
metadata:
  namespace: test
  name: lb-policy-cross
spec:
  targetRef:
    group: ""
    kind: Service
    namespace: http
    name: httpbin-cross
  ports:
    - port: 8080
      type: HashingLoadBalancer
EOF
```

##### Create a ReferenceGrant
```shell
kubectl apply -f - <<EOF
apiVersion: gateway.networking.k8s.io/v1beta1
kind: ReferenceGrant
metadata:
  namespace: http
  name: lb-cross-1
spec:
  from:
    - group: gateway.flomesh.io
      kind: LoadBalancerPolicy
      namespace: test
  to:
    - group: ""
      kind: Service
      name: httpbin-cross
EOF
```

### Test CircuitBreakingPolicy - refer to target in the same namespace

```shell
cat <<EOF | kubectl apply -f -
apiVersion: gateway.flomesh.io/v1alpha1
kind: CircuitBreakingPolicy
metadata:
  namespace: test
  name: circuit-breaking-policy
spec:
  targetRef:
    group: ""
    kind: Service
    name: httpbin
  ports:
    - port: 8080
      config: 
        minRequestAmount: 10
        statTimeWindow: 60
        degradedTimeWindow: 60
        degradedStatusCode: 503
        degradedResponseContent: "Service Unavailable"
EOF
```

### Test CircuitBreakingPolicy - refer to target cross namespace

#### Create a CircuitBreakingPolicy
```shell
cat <<EOF | kubectl apply -f -
apiVersion: gateway.flomesh.io/v1alpha1
kind: CircuitBreakingPolicy
metadata:
  namespace: test
  name: circuit-breaking-cross
spec:
  targetRef:
    group: ""
    kind: Service
    namespace: http
    name: httpbin-cross
  ports:
    - port: 8080
      config: 
        minRequestAmount: 11
        statTimeWindow: 61
        degradedTimeWindow: 61
        degradedStatusCode: 500
        degradedResponseContent: "Service Unavailable"
EOF
```

##### Create a ReferenceGrant
```shell
kubectl apply -f - <<EOF
apiVersion: gateway.networking.k8s.io/v1beta1
kind: ReferenceGrant
metadata:
  namespace: http
  name: circuit-breaking-cross-1
spec:
  from:
    - group: gateway.flomesh.io
      kind: CircuitBreakingPolicy
      namespace: test
  to:
    - group: ""
      kind: Service
      name: httpbin-cross
EOF
```

### Test AccessControlPolicy

#### Test Port Based Access Control - refer to target in the same namespace
```shell
cat <<EOF | kubectl apply -f -
apiVersion: gateway.flomesh.io/v1alpha1
kind: AccessControlPolicy
metadata:
  namespace: test
  name: access-control-port
spec:
  targetRef:
    group: gateway.networking.k8s.io
    kind: Gateway
    name: test-gw-1
  ports:
    - port: 80
      config: 
        blacklist:
          - 10.0.0.1
          - 192.168.0.0/24
        whitelist:
          - 192.168.77.1
        enableXFF: true
        statusCode: 403
        message: "Forbidden"
EOF
```


#### Test Hostname Based Access Control - refer to target in the same namespace
```shell
cat <<EOF | kubectl apply -f -
apiVersion: gateway.flomesh.io/v1alpha1
kind: AccessControlPolicy
metadata:
  namespace: test
  name: access-control-hostname-http
spec:
  targetRef:
    group: gateway.networking.k8s.io
    kind: HTTPRoute
    name: http-app-1
  hostnames:
    - hostname: httptest.localhost
      config: 
        blacklist:
          - 10.0.1.1
          - 192.168.1.0/24
        whitelist:
          - 192.168.88.1
        enableXFF: true
        statusCode: 403
        message: "Forbidden"
EOF
```

#### Test Route Based Access Control - refer to target in the same namespace
```shell
cat <<EOF | kubectl apply -f -
apiVersion: gateway.flomesh.io/v1alpha1
kind: AccessControlPolicy
metadata:
  namespace: test
  name: access-control-route-http
spec:
  targetRef:
    group: gateway.networking.k8s.io
    kind: HTTPRoute
    name: http-app-1
  http:
  - match:
      path:
        type: PathPrefix
        value: /bar
    config: 
      blacklist:
        - 10.0.2.1
        - 192.168.2.0/24
      whitelist:
        - 192.168.99.1
      enableXFF: true
      statusCode: 403
      message: "Forbidden"
EOF
```


#### Test Port Based Access Control - refer to target cross namespace

##### Create a AccessControlPolicy
```shell
cat <<EOF | kubectl apply -f -
apiVersion: gateway.flomesh.io/v1alpha1
kind: AccessControlPolicy
metadata:
  namespace: http
  name: access-control-port-cross
spec:
  targetRef:
    group: gateway.networking.k8s.io
    kind: Gateway
    namespace: test
    name: test-gw-1
  ports:
    - port: 9090
      config: 
        blacklist:
          - 10.0.0.2
          - 192.168.1.0/24
        whitelist:
          - 192.168.66.1
        enableXFF: true
        statusCode: 403
        message: "Forbidden"
EOF
```

##### Create a ReferenceGrant
```shell
kubectl apply -f - <<EOF
apiVersion: gateway.networking.k8s.io/v1beta1
kind: ReferenceGrant
metadata:
  namespace: test
  name: access-control-port-cross-1
spec:
  from:
    - group: gateway.flomesh.io
      kind: AccessControlPolicy
      namespace: http
  to:
    - group: gateway.networking.k8s.io
      kind: Gateway
      name: test-gw-1
EOF
```

#### Test Hostname Based Access Control - refer to target cross namespace

##### Create a AccessControlPolicy
```shell
cat <<EOF | kubectl apply -f -
apiVersion: gateway.flomesh.io/v1alpha1
kind: AccessControlPolicy
metadata:
  namespace: http
  name: access-control-hostname-http-cross
spec:
  targetRef:
    group: gateway.networking.k8s.io
    kind: HTTPRoute
    namespace: http-route
    name: http-cross-1
  hostnames:
    - hostname: httptest.localhost
      config: 
        blacklist:
          - 10.0.2.1
          - 192.168.3.0/24
        whitelist:
          - 192.168.99.1
        enableXFF: true
        statusCode: 403
        message: "Forbidden"
EOF
```

##### Create a ReferenceGrant
```shell
kubectl apply -f - <<EOF
apiVersion: gateway.networking.k8s.io/v1beta1
kind: ReferenceGrant
metadata:
  namespace: http-route
  name: access-control-hostname-cross-1
spec:
  from:
    - group: gateway.flomesh.io
      kind: AccessControlPolicy
      namespace: http
  to:
    - group: gateway.networking.k8s.io
      kind: HTTPRoute
      name: http-cross-1
EOF
```

#### Test Route Based Access Control - refer to target cross namespace

##### Create a AccessControlPolicy
```shell
cat <<EOF | kubectl apply -f -
apiVersion: gateway.flomesh.io/v1alpha1
kind: AccessControlPolicy
metadata:
  namespace: http
  name: access-control-route-http-cross
spec:
  targetRef:
    group: gateway.networking.k8s.io
    kind: HTTPRoute
    namespace: http-route
    name: http-cross-1
  http:
  - match:
      path:
        type: PathPrefix
        value: /cross
    config: 
      blacklist:
        - 10.0.7.1
        - 192.168.7.0/24
      whitelist:
        - 192.168.55.1
      enableXFF: true
      statusCode: 403
      message: "Forbidden"
EOF
```

##### ReferenceGrant
If you have created the ReferenceGrant in previous step, you can skip this step.


### Test HealthCheckPolicy - refer to target in the same namespace

```shell
cat <<EOF | kubectl apply -f -
apiVersion: gateway.flomesh.io/v1alpha1
kind: HealthCheckPolicy
metadata:
  namespace: test
  name: health-check-policy
spec:
  targetRef:
    group: ""
    kind: Service
    name: httpbin
  ports:
  - port: 8080
    config: 
      interval: 10
      maxFails: 3
      failTimeout: 1
      path: /healthz
      matches:
      - statusCodes: 
        - 200
        - 201
        body: "OK"
        headers:
          - name: Content-Type
            value: application/json
EOF
```

### Test HealthCheckPolicy - refer to target cross namespace

#### Create a HealthCheckPolicy
```shell
cat <<EOF | kubectl apply -f -
apiVersion: gateway.flomesh.io/v1alpha1
kind: HealthCheckPolicy
metadata:
  namespace: test
  name: health-check-cross
spec:
  targetRef:
    group: ""
    kind: Service
    namespace: http
    name: httpbin-cross
  ports:
  - port: 8080
    config: 
      interval: 6
      maxFails: 5
      failTimeout: 10
      path: /healthz
      matches:
      - statusCodes: 
        - 400
        - 501
        body: "OK"
        headers:
          - name: Content-Type
            value: application/text
EOF
```

##### Create a ReferenceGrant
```shell
kubectl apply -f - <<EOF
apiVersion: gateway.networking.k8s.io/v1beta1
kind: ReferenceGrant
metadata:
  namespace: http
  name: health-check-cross-1
spec:
  from:
    - group: gateway.flomesh.io
      kind: HealthCheckPolicy
      namespace: test
  to:
    - group: ""
      kind: Service
      name: httpbin-cross
EOF
```

### Test FaultInjectionPolicy


#### Test Hostname Based Fault Injection - refer to target in the same namespace
```shell
cat <<EOF | kubectl apply -f -
apiVersion: gateway.flomesh.io/v1alpha1
kind: FaultInjectionPolicy
metadata:
  namespace: test
  name: fault-injection-hostname-http
spec:
  targetRef:
    group: gateway.networking.k8s.io
    kind: HTTPRoute
    name: http-app-1
  hostnames:
    - hostname: httptest.localhost
      config: 
        delay:
          percent: 50
          fixed: 10
          unit: s
EOF
```

#### Test Route Based Fault Injection - refer to target in the same namespace
```shell
cat <<EOF | kubectl apply -f -
apiVersion: gateway.flomesh.io/v1alpha1
kind: FaultInjectionPolicy
metadata:
  namespace: test
  name: fault-injection-route-http
spec:
  targetRef:
    group: gateway.networking.k8s.io
    kind: HTTPRoute
    name: http-app-1
  http:
  - match:
      path:
        type: PathPrefix
        value: /bar
    config: 
      delay:
        percent: 20
        range: 
          min: 1
          max: 10
        unit: ms
EOF
```

#### Test Hostname Based Fault Injection - refer to target cross namespace

##### Create a FaultInjectionPolicy
```shell
cat <<EOF | kubectl apply -f -
apiVersion: gateway.flomesh.io/v1alpha1
kind: FaultInjectionPolicy
metadata:
  namespace: http
  name: fault-injection-hostname-cross
spec:
  targetRef:
    group: gateway.networking.k8s.io
    kind: HTTPRoute
    namespace: http-route
    name: http-cross-1
  hostnames:
    - hostname: httptest.localhost
      config: 
        delay:
          percent: 60
          fixed: 15
          unit: s
EOF
```

##### Create a ReferenceGrant
```shell
kubectl apply -f - <<EOF
apiVersion: gateway.networking.k8s.io/v1beta1
kind: ReferenceGrant
metadata:
  namespace: http-route
  name: fault-injection-hostname-cross-1
spec:
  from:
    - group: gateway.flomesh.io
      kind: FaultInjectionPolicy
      namespace: http
  to:
    - group: gateway.networking.k8s.io
      kind: HTTPRoute
      name: http-cross-1
EOF
```

#### Test Route Based Fault Injection - refer to target cross namespace
```shell
cat <<EOF | kubectl apply -f -
apiVersion: gateway.flomesh.io/v1alpha1
kind: FaultInjectionPolicy
metadata:
  namespace: http
  name: fault-injection-route-cross
spec:
  targetRef:
    group: gateway.networking.k8s.io
    kind: HTTPRoute
    namespace: http-route
    name: http-cross-1
  http:
  - match:
      path:
        type: PathPrefix
        value: /cross
    config: 
      delay:
        percent: 25
        range: 
          min: 2
          max: 9
        unit: ms
EOF
```

##### ReferenceGrant
If you have created the ReferenceGrant in previous step, you can skip this step.


### Test UpstreamTLSPolicy

#### Test UpstreamTLSPolicy - refer to target and secret in the same namespace
```shell
cat <<EOF | kubectl apply -f -
apiVersion: gateway.flomesh.io/v1alpha1
kind: UpstreamTLSPolicy
metadata:
  namespace: test
  name: upstream-tls-all-same-ns
spec:
  targetRef:
    group: ""
    kind: Service
    name: httpbin
  ports:
  - port: 8080
    config:
      certificateRef:
        name: https-cert
      mTLS: true
EOF
```

#### Test UpstreamTLSPolicy - refer to target in the same namespace, secret cross namespace

Delete the previous UpstreamTLSPolicy for the same service port 8080, otherwise it will be conflicted with the new one.
```shell
kubectl -n test delete upstreamtlspolicies.gateway.flomesh.io upstream-tls-all-same-ns
```

```shell
cat <<EOF | kubectl apply -f -
apiVersion: gateway.flomesh.io/v1alpha1
kind: UpstreamTLSPolicy
metadata:
  namespace: http
  name: upstream-tls-ts-sc
spec:
  targetRef:
    group: ""
    kind: Service
    name: httpbin-cross
  ports:
  - port: 8080
    config:
      certificateRef:
        namespace: test
        name: https-cert
      mTLS: false
EOF
```

#### Create a ReferenceGrant for the secret
```shell
kubectl apply -f - <<EOF
apiVersion: gateway.networking.k8s.io/v1beta1
kind: ReferenceGrant
metadata:
  namespace: test
  name: upstream-tls-secret-cross-1
spec:
  from:
    - group: gateway.flomesh.io
      kind: UpstreamTLSPolicy
      namespace: http
  to:
    - group: ""
      kind: Secret
      name: https-cert
EOF
```

#### Test UpstreamTLSPolicy - refer to target cross namespace, secret in the same namespace

Delete the previous UpstreamTLSPolicy for the same service port 8080, otherwise it will be conflicted with the new one.
```shell
kubectl -n http delete upstreamtlspolicies.gateway.flomesh.io upstream-tls-ts-sc
```

```shell
cat <<EOF | kubectl apply -f -
apiVersion: gateway.flomesh.io/v1alpha1
kind: UpstreamTLSPolicy
metadata:
  namespace: test
  name: upstream-tls-tc-ss
spec:
  targetRef:
    group: ""
    kind: Service
    namespace: http
    name: httpbin-cross
  ports:
  - port: 8080
    config:
      certificateRef:
        name: https-cert
      mTLS: true
EOF
```

##### Create a ReferenceGrant
```shell
kubectl apply -f - <<EOF
apiVersion: gateway.networking.k8s.io/v1beta1
kind: ReferenceGrant
metadata:
  namespace: http
  name: upstream-tls-tc-ss-1
spec:
  from:
    - group: gateway.flomesh.io
      kind: UpstreamTLSPolicy
      namespace: test
  to:
    - group: ""
      kind: Service
      name: httpbin-cross
EOF
```

#### Test UpstreamTLSPolicy - refer to target and secret all cross namespace

Delete the previous UpstreamTLSPolicy for the same service port 8080, otherwise it will be conflicted with the new one.
```shell
kubectl -n test delete upstreamtlspolicies.gateway.flomesh.io upstream-tls-tc-ss
```

```shell
cat <<EOF | kubectl apply -f -
apiVersion: gateway.flomesh.io/v1alpha1
kind: UpstreamTLSPolicy
metadata:
  namespace: http-route
  name: upstream-tls-all-cross
spec:
  targetRef:
    group: ""
    kind: Service
    namespace: http
    name: httpbin-cross
  ports:
  - port: 8080
    config:
      certificateRef:
        namespace: test
        name: https-cert
      mTLS: false
EOF
```

##### Create ReferenceGrants
```shell
kubectl apply -f - <<EOF
apiVersion: gateway.networking.k8s.io/v1beta1
kind: ReferenceGrant
metadata:
  namespace: http
  name: upstream-tls-all-cross-1
spec:
  from:
    - group: gateway.flomesh.io
      kind: UpstreamTLSPolicy
      namespace: http-route
  to:
    - group: ""
      kind: Service
      name: httpbin-cross
---
apiVersion: gateway.networking.k8s.io/v1beta1
kind: ReferenceGrant
metadata:
  namespace: test
  name: upstream-tls-all-cross-2
spec:
  from:
    - group: gateway.flomesh.io
      kind: UpstreamTLSPolicy
      namespace: http-route
  to:
    - group: ""
      kind: Secret
      name: https-cert
EOF
```


### Test RetryPolicy - refer to target in the same namespace

```shell
cat <<EOF | kubectl apply -f -
apiVersion: gateway.flomesh.io/v1alpha1
kind: RetryPolicy
metadata:
  namespace: test
  name: retry-policy
spec:
  targetRef:
    group: ""
    kind: Service
    name: httpbin
  ports:
  - port: 8080
    config:
      retryOn:
        - 5xx
      numRetries: 5
      backoffBaseInterval: 2
EOF
```

### Test RetryPolicy - refer to target cross namespace

#### Create a RetryPolicy
```shell
cat <<EOF | kubectl apply -f -
apiVersion: gateway.flomesh.io/v1alpha1
kind: RetryPolicy
metadata:
  namespace: test
  name: retry-policy-cross
spec:
  targetRef:
    group: ""
    kind: Service
    namespace: http
    name: httpbin-cross
  ports:
  - port: 8080
    config:
      retryOn:
        - "500"
      numRetries: 7
      backoffBaseInterval: 3
EOF
```

##### Create a ReferenceGrant
```shell
kubectl apply -f - <<EOF
apiVersion: gateway.networking.k8s.io/v1beta1
kind: ReferenceGrant
metadata:
  namespace: http
  name: retry-cross-1
spec:
  from:
    - group: gateway.flomesh.io
      kind: RetryPolicy
      namespace: test
  to:
    - group: ""
      kind: Service
      name: httpbin-cross
EOF
```<|MERGE_RESOLUTION|>--- conflicted
+++ resolved
@@ -158,12 +158,6 @@
 metadata:
   namespace: test
   name: test-gw-1
-  annotations:
-    gateway.flomesh.io/replicas: "2"
-    gateway.flomesh.io/cpu: 100m
-    gateway.flomesh.io/cpu-limit: 1000m
-    gateway.flomesh.io/memory: 256Mi
-    gateway.flomesh.io/memory-limit: 1024Mi
 spec:
   gatewayClassName: fsm
   listeners:
@@ -216,12 +210,6 @@
         certificateRefs:
           - name: https-cert
           - name: grpc-cert
-<<<<<<< HEAD
-            namespace: grpcbin
-    - protocol: UDP
-      port: 4000
-      name: udp
-=======
             namespace: grpc
         frontendValidation:
           caCertificateRefs:
@@ -251,7 +239,6 @@
       group: ""
       kind: ConfigMap
       name: gateway-config
->>>>>>> 1cd7857f
 EOF
 ```
 
@@ -698,33 +685,6 @@
 EOF
 ```
 
-<<<<<<< HEAD
-#### Test it:
-```shell
-❯ curl -iv http://localhost:3000
-*   Trying 127.0.0.1:3000...
-* Connected to localhost (127.0.0.1) port 3000 (#0)
-> GET / HTTP/1.1
-> Host: localhost:3000
-> User-Agent: curl/7.88.1
-> Accept: */*
->
-< HTTP/1.1 200 OK
-HTTP/1.1 200 OK
-< content-length: 19
-content-length: 19
-< connection: keep-alive
-connection: keep-alive
-
-<
-Hi, I am TCPRoute!
-* Connection #0 to host localhost left intact
-```
-
-### Test UDPRoute
-
-#### Deploy the UDPRoute app
-=======
 #### Create a ReferenceGrant
 ```shell
 kubectl -n grpc apply -f - <<EOF
@@ -772,7 +732,6 @@
 ### Test TCPRoute - refer to svc in the same namespace
 
 #### Deploy the TCPRoute app
->>>>>>> 1cd7857f
 ```shell
 kubectl -n test apply -f - <<EOF
 apiVersion: v1
@@ -826,9 +785,6 @@
 spec:
   parentRefs:
     - name: test-gw-1
-<<<<<<< HEAD
-      namespace: default
-=======
       namespace: test
       port: 3000
   rules:
@@ -992,7 +948,6 @@
   parentRefs:
     - name: test-gw-1
       namespace: test
->>>>>>> 1cd7857f
       port: 4000
   rules:
   - backendRefs:
