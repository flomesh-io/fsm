--- conflicted
+++ resolved
@@ -7,11 +7,7 @@
     # -- Container image pull policy for control plane containers
     pullPolicy: IfNotPresent
     # -- Container image tag for control plane images
-<<<<<<< HEAD
-    tag: "1.2.5"
-=======
     tag: "1.3.0-rc.2"
->>>>>>> 1cd7857f
     # -- Image name defaults
     name:
       # -- fsm-ingress's image name
