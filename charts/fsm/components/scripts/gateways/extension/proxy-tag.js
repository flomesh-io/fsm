--- conflicted
+++ resolved
@@ -7,19 +7,11 @@
 .pipeline()
 .handleMessageStart(
   msg => (
-<<<<<<< HEAD
-    msg?.head?.headers?.['proxy-tag'] ? ( // ingress
-      msg.head.headers['orig-host'] = msg.head.headers.host,
-      msg.head.headers.host = msg.head.headers['proxy-tag']
-    ) : msg?.head?.headers?.['fgw-target'] && ( // egress
-      msg.head.headers['proxy-tag'] = msg.head.headers.host
-=======
     msg?.head?.headers?.[proxyTag] ? ( // ingress
       msg.head.headers[origHost] = msg.head.headers.host,
       msg.head.headers.host = msg.head.headers[proxyTag]
     ) : msg?.head?.headers?.['fgw-target'] && ( // egress
       msg.head.headers[proxyTag] = msg.head.headers.host
->>>>>>> 8e97eb64
     )
   )
 )
