--- conflicted
+++ resolved
@@ -14,19 +14,11 @@
 
 # This is the chart version. This version number should be incremented each time you make changes
 # to the chart and its templates, including the app version.
-<<<<<<< HEAD
-version: 1.2.5
-
-# This is the version number of the application being deployed. This version number should be
-# incremented each time you make changes to the application.
-appVersion: v1.2.5
-=======
 version: 1.3.0-rc.2
 
 # This is the version number of the application being deployed. This version number should be
 # incremented each time you make changes to the application.
 appVersion: v1.3.0-rc.2
->>>>>>> 1cd7857f
 
 # This specifies the minimum Kubernetes version FSM is compatible with.
 kubeVersion: ">= 1.19.0-0"