--- conflicted
+++ resolved
@@ -7,11 +7,7 @@
     # -- Container image pull policy for control plane containers
     pullPolicy: IfNotPresent
     # -- Container image tag for control plane images
-<<<<<<< HEAD
-    tag: "1.2.5"
-=======
     tag: "1.3.0-rc.2"
->>>>>>> 1cd7857f
     # -- Image name defaults
     name:
       # -- fsm-gateway's image name
@@ -44,10 +40,6 @@
       requests:
         cpu: "0.5"
         memory: "128M"
-<<<<<<< HEAD
-    # -- Enable Pod Disruption Budget
-    enablePodDisruptionBudget: false
-=======
 
     # -- Pod disruption budget configuration
     podDisruptionBudget:
@@ -56,7 +48,6 @@
       # -- Minimum number of pods that must be available
       minAvailable: 1
 
->>>>>>> 1cd7857f
     # -- Auto scale configuration
     autoScale:
       # -- Enable Autoscale
@@ -64,15 +55,6 @@
       # -- Minimum replicas for autoscale
       minReplicas: 1
       # -- Maximum replicas for autoscale
-<<<<<<< HEAD
-      maxReplicas: 5
-      cpu:
-        # -- Average target CPU utilization (%)
-        targetAverageUtilization: 80
-      memory:
-        # -- Average target memory utilization (%)
-        targetAverageUtilization: 80
-=======
       maxReplicas: 10
       # -- Auto scale cpu metrics, for v2beta2 API
       cpu:
@@ -118,7 +100,6 @@
               value: 2
               periodSeconds: 15
           selectPolicy: Max
->>>>>>> 1cd7857f
     # Extra env variables those will be appended to gateway container
     env:
       - name: GIN_MODE
@@ -182,11 +163,7 @@
     # -- Node selector applied to control plane pods.
     nodeSelector: {}
 
-<<<<<<< HEAD
-    # -- initContainer resource parameters
-=======
     # -- initContainer resource configuration
->>>>>>> 1cd7857f
     initResources:
       limits:
         cpu: "500m"
